--- conflicted
+++ resolved
@@ -6,12 +6,9 @@
 //! \file z4c.cpp
 //! \brief implementation of Z4c class constructor and assorted other functions
 
-<<<<<<< HEAD
 #include <math.h>
-
-=======
 #include <sys/stat.h>  // mkdir
->>>>>>> 156566ae
+
 #include <iostream>
 #include <string>
 #include <algorithm>
