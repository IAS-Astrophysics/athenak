//========================================================================================
// AthenaXXX astrophysical plasma code
// Copyright(C) 2020 James M. Stone <jmstone@ias.edu> and the Athena code team
// Licensed under the 3-clause BSD License (the "LICENSE")
//========================================================================================
//! \file z4c_tasks.cpp
//! \brief functions that control z4c tasks in the appropriate task list

#include <map>
#include <memory>
#include <string>
#include <iostream>
#include <cstdio>

#include "athena.hpp"
#include "globals.hpp"
#include "parameter_input.hpp"
#include "tasklist/task_list.hpp"
#include "mesh/mesh.hpp"
#include "bvals/bvals.hpp"
#include "z4c/z4c.hpp"
#include "tasklist/numerical_relativity.hpp"
#include "z4c/z4c_puncture_tracker.hpp"
#include "z4c/cce/cce.hpp"

namespace z4c {
//----------------------------------------------------------------------------------------
//! \fn  void Z4c::AssembleZ4cTasks
//! \brief Adds z4c tasks to appropriate task lists used by time integrators.
//  Called by MeshBlockPack::AddPhysics() function directly after Z4c constrctor

void Z4c::AssembleZ4cTasks(std::map<std::string, std::shared_ptr<TaskList>> tl) {
  TaskID none(0);
  printf("AssembleZ4cTasks\n");
  auto &indcs = pmy_pack->pmesh->mb_indcs;
  // "before_stagen" task list
  id.irecv = tl["before_stagen"]->AddTask(&Z4c::InitRecv, this, none);
  id.irecvweyl = tl["before_stagen"]->AddTask(&Z4c::InitRecvWeyl, this, none);

  // "stagen" task list
  // id.ptrack = tl["stagen"]->AddTask(&Z4c::PunctureTracker, this, none);
  id.copyu = tl["stagen"]->AddTask(&Z4c::CopyU, this, none); // id.ptrack);

  switch (indcs.ng) {
      case 2: id.crhs  = tl["stagen"]->AddTask(&Z4c::CalcRHS<2>, this, id.copyu);
              break;
      case 3: id.crhs  = tl["stagen"]->AddTask(&Z4c::CalcRHS<3>, this, id.copyu);
              break;
      case 4: id.crhs  = tl["stagen"]->AddTask(&Z4c::CalcRHS<4>, this, id.copyu);
              break;
  }
  id.sombc = tl["stagen"]->AddTask(&Z4c::Z4cBoundaryRHS, this, id.crhs);
  id.expl  = tl["stagen"]->AddTask(&Z4c::ExpRKUpdate, this, id.sombc);
  id.restu = tl["stagen"]->AddTask(&Z4c::RestrictU, this, id.expl);
  id.sendu = tl["stagen"]->AddTask(&Z4c::SendU, this, id.restu);
  id.recvu = tl["stagen"]->AddTask(&Z4c::RecvU, this, id.sendu);
  id.bcs   = tl["stagen"]->AddTask(&Z4c::ApplyPhysicalBCs, this, id.recvu);
  id.prol  = tl["stagen"]->AddTask(&Z4c::Prolongate, this, id.bcs);
  id.algc  = tl["stagen"]->AddTask(&Z4c::EnforceAlgConstr, this, id.prol);
  id.newdt = tl["stagen"]->AddTask(&Z4c::NewTimeStep, this, id.algc);
  // "after_stagen" task list
  id.csend = tl["after_stagen"]->AddTask(&Z4c::ClearSend, this, none);
  id.crecv = tl["after_stagen"]->AddTask(&Z4c::ClearRecv, this, id.csend);
  id.z4tad = tl["after_stagen"]->AddTask(&Z4c::Z4cToADM_, this, id.crecv);
  id.admc  = tl["after_stagen"]->AddTask(&Z4c::ADMConstraints_, this, id.z4tad);
<<<<<<< HEAD
  id.weyl_scalar  = tl["after_stagen"]->AddTask(&Z4c::CalcWeylScalar_, this, id.admc);
  id.ptrck = tl["after_stagen"]->AddTask(&Z4c::PunctureTracker, this, id.admc);
  id.cced = tl["after_stagen"]->AddTask(&Z4c::CCEDump, this, id.admc);
  
=======
  id.weyl_scalar  = tl["after_stagen"]->AddTask(&Z4c::CalcWeylScalar, this, id.z4tad);
  id.weyl_rest = tl["after_stagen"]->AddTask(&Z4c::RestrictWeyl, this, id.weyl_scalar);
  id.weyl_send = tl["after_stagen"]->AddTask(&Z4c::SendWeyl, this, id.weyl_rest);
  id.weyl_recv = tl["after_stagen"]->AddTask(&Z4c::RecvWeyl, this, id.weyl_send);
  id.weyl_prol  = tl["after_stagen"]->AddTask(&Z4c::ProlongateWeyl, this, id.weyl_recv);
  id.csendweyl = tl["after_stagen"]->AddTask(&Z4c::ClearSendWeyl, this, id.weyl_prol);
  id.crecvweyl = tl["after_stagen"]->AddTask(&Z4c::ClearRecvWeyl, this, id.csendweyl);
  id.wave_extr = tl["after_stagen"]->AddTask(&Z4c::CalcWaveForm, this, id.crecvweyl);
  id.ptrck = tl["after_stagen"]->AddTask(&Z4c::PunctureTracker, this, id.z4tad);
>>>>>>> c119bde0
  return;
}

//----------------------------------------------------------------------------------------
//! \fn  void Z4c::QueueZ4cTasks
//! \brief queue Z4c tasks into NumericalRelativity
void Z4c::QueueZ4cTasks() {
  using namespace mhd;     // NOLINT(build/namespaces)
  using namespace numrel;  // NOLINT(build/namespaces)
  NumericalRelativity *pnr = pmy_pack->pnr;
  auto &indcs = pmy_pack->pmesh->mb_indcs;

  // Start task list
  pnr->QueueTask(&Z4c::InitRecv, this, Z4c_Recv, "Z4c_Recv", Task_Start);
  pnr->QueueTask(&Z4c::InitRecvWeyl, this, Z4c_IRecvW, "Z4c_IRecvW", Task_Start);

  // Run task list
  pnr->QueueTask(&Z4c::CopyU, this, Z4c_CopyU, "Z4c_CopyU", Task_Run);
  switch (indcs.ng) {
    case 2:
      pnr->QueueTask(&Z4c::CalcRHS<2>, this, Z4c_CalcRHS, "Z4c_CalcRHS",
                     Task_Run, {Z4c_CopyU}, {MHD_SetTmunu});
      break;
    case 3:
      pnr->QueueTask(&Z4c::CalcRHS<3>, this, Z4c_CalcRHS, "Z4c_CalcRHS",
                     Task_Run, {Z4c_CopyU}, {MHD_SetTmunu});
      break;
    case 4:
      pnr->QueueTask(&Z4c::CalcRHS<4>, this, Z4c_CalcRHS, "Z4c_CalcRHS",
                     Task_Run, {Z4c_CopyU}, {MHD_SetTmunu});
      break;
  }
  pnr->QueueTask(&Z4c::Z4cBoundaryRHS, this, Z4c_SomBC, "Z4c_SomBC", Task_Run,
                 {Z4c_CalcRHS});
  pnr->QueueTask(&Z4c::ExpRKUpdate, this, Z4c_ExplRK, "Z4c_ExplRK", Task_Run,
                 {Z4c_SomBC},{MHD_EField});
  pnr->QueueTask(&Z4c::RestrictU, this, Z4c_RestU, "Z4c_RestU", Task_Run, {Z4c_ExplRK});
  pnr->QueueTask(&Z4c::SendU, this, Z4c_SendU, "Z4c_SendU", Task_Run, {Z4c_RestU});
  pnr->QueueTask(&Z4c::RecvU, this, Z4c_RecvU, "Z4c_RecvU", Task_Run, {Z4c_SendU});
  pnr->QueueTask(&Z4c::ApplyPhysicalBCs, this, Z4c_BCS, "Z4c_BCS", Task_Run, {Z4c_RecvU});
  pnr->QueueTask(&Z4c::Prolongate, this, Z4c_Prolong, "Z4c_Prolong", Task_Run, {Z4c_BCS});
  pnr->QueueTask(&Z4c::EnforceAlgConstr, this, Z4c_AlgC, "Z4c_AlgC", Task_Run,
                 {Z4c_Prolong});
  pnr->QueueTask(&Z4c::Z4cToADM_, this, Z4c_Z4c2ADM, "Z4c_Z4c2ADM", Task_Run, {Z4c_AlgC});
  if (pmy_pack->pdyngr != nullptr) {
    pnr->QueueTask(&Z4c::UpdateExcisionMasks, this, Z4c_Excise, "Z4c_Excise", Task_Run,
                   {Z4c_Z4c2ADM});
  }
  pnr->QueueTask(&Z4c::NewTimeStep, this, Z4c_Newdt, "Z4c_Newdt", Task_Run,
                 {Z4c_Z4c2ADM});

  // End task list
  pnr->QueueTask(&Z4c::ClearSend, this, Z4c_ClearS, "Z4c_ClearS", Task_End);
  pnr->QueueTask(&Z4c::ClearRecv, this, Z4c_ClearR, "Z4c_ClearR", Task_End, {Z4c_ClearS});
  /*pnr->QueueTask(&Z4c::Z4cToADM_, this, Z4c_Z4c2ADM, "Z4c_Z4c2ADM", Task_End,
                 {Z4c_ClearR});*/
  pnr->QueueTask(&Z4c::ADMConstraints_, this, Z4c_ADMC, "Z4c_ADMC", Task_End,
  //               {Z4c_Z4c2ADM});
                 {Z4c_ClearR});
  pnr->QueueTask(&Z4c::CalcWeylScalar, this, Z4c_Weyl, "Z4c_Weyl", Task_End, {Z4c_ADMC});
  pnr->QueueTask(&Z4c::RestrictWeyl, this, Z4c_RestW, "Z4c_RestW", Task_End, {Z4c_Weyl});
  pnr->QueueTask(&Z4c::SendWeyl, this, Z4c_SendW, "Z4c_SendW", Task_End, {Z4c_RestW});
  pnr->QueueTask(&Z4c::RecvWeyl, this, Z4c_RecvW, "Z4c_RecvW", Task_End, {Z4c_SendW});
  pnr->QueueTask(&Z4c::ProlongateWeyl, this, Z4c_ProlW, "Z4c_ProlW", Task_End,
                 {Z4c_RecvW});
  pnr->QueueTask(&Z4c::ClearSendWeyl, this, Z4c_ClearSW, "Z4c_ClearS2", Task_End,
                 {Z4c_ProlW});
  pnr->QueueTask(&Z4c::ClearRecvWeyl, this, Z4c_ClearRW, "Z4c_ClearR2", Task_End,
                 {Z4c_ClearSW});
  pnr->QueueTask(&Z4c::CalcWaveForm, this, Z4c_Wave, "Z4c_Wave", Task_End,
                 {Z4c_ClearRW});
  pnr->QueueTask(&Z4c::PunctureTracker, this, Z4c_PT, "Z4c_PT", Task_End, {Z4c_ADMC});
}

//----------------------------------------------------------------------------------------
//! \fn  void Wave::InitRecv
//! \brief function to post non-blocking receives (with MPI), and initialize all boundary
//  receive status flags to waiting (with or without MPI) for Wave variables.

TaskStatus Z4c::InitRecv(Driver *pdrive, int stage) {
  TaskStatus tstat = pbval_u->InitRecv(nz4c);
  if (tstat != TaskStatus::complete) return tstat;
  return tstat;
}

//----------------------------------------------------------------------------------------
//! \fn  void Wave::ClearRecv
//! \brief Waits for all MPI receives to complete before allowing execution to continue

TaskStatus Z4c::ClearRecv(Driver *pdrive, int stage) {
  TaskStatus tstat = pbval_u->ClearRecv();
  if (tstat != TaskStatus::complete) return tstat;
  return tstat;
}

//----------------------------------------------------------------------------------------
//! \fn  void Z4c::ClearSend
//! \brief Waits for all MPI sends to complete before allowing execution to continue

TaskStatus Z4c::ClearSend(Driver *pdrive, int stage) {
  TaskStatus tstat = pbval_u->ClearSend();
  if (tstat != TaskStatus::complete) return tstat;
  return tstat;
}

//----------------------------------------------------------------------------------------
//! \fn  void Z4c::CopyU
//! \brief  copy u0 --> u1 in first stage

TaskStatus Z4c::CopyU(Driver *pdrive, int stage) {
  auto integrator = pdrive->integrator;

  auto &indcs = pmy_pack->pmesh->mb_indcs;
  int is = indcs.is, ie = indcs.ie;
  int js = indcs.js, je = indcs.je;
  int ks = indcs.ks, ke = indcs.ke;
  int nmb1 = pmy_pack->nmb_thispack - 1;
  int nvar = nz4c;
  auto &u0 = pmy_pack->pz4c->u0;
  auto &u1 = pmy_pack->pz4c->u1;

  // hierarchical parallel loop that updates conserved variables to intermediate step
  // using weights and fractional time step appropriate to stages of time-integrator.
  // Important to use vector inner loop for good performance on cpus
  if (integrator == "rk4") {
    Real &delta = pdrive->delta[stage-1];
    if (stage == 1) {
      Kokkos::deep_copy(DevExeSpace(), u1, u0);
    } else {
      par_for("CopyCons", DevExeSpace(),0, nmb1, 0, nvar-1, ks, ke, js, je, is, ie,
      KOKKOS_LAMBDA(int m, int n, int k, int j, int i){
        u1(m,n,k,j,i) += delta*u0(m,n,k,j,i);
      });
    }
  } else {
    if (stage == 1) {
      Kokkos::deep_copy(DevExeSpace(), u1, u0);
    }
  }
  return TaskStatus::complete;
}

//----------------------------------------------------------------------------------------
//! \fn  void Z4c::SendU
//! \brief sends cell-centered conserved variables

TaskStatus Z4c::SendU(Driver *pdrive, int stage) {
  TaskStatus tstat = pbval_u->PackAndSendCC(u0, coarse_u0);
  return tstat;
}

//----------------------------------------------------------------------------------------
//! \fn  void Z4c::RecvU
//! \brief receives cell-centered conserved variables

TaskStatus Z4c::RecvU(Driver *pdrive, int stage) {
  TaskStatus tstat = pbval_u->RecvAndUnpackCC(u0, coarse_u0);
  return tstat;
}

//----------------------------------------------------------------------------------------
//! \fn  void Z4c::EnforceAlgConstr
//! \brief

TaskStatus Z4c::EnforceAlgConstr(Driver *pdrive, int stage) {
  if (pmy_pack->pdyngr != nullptr || stage == pdrive->nexp_stages) {
    AlgConstr(pmy_pack);
  }
  return TaskStatus::complete;
}

//----------------------------------------------------------------------------------------
//! \fn  void Z4c::ADMToZ4c_
//! \brief

TaskStatus Z4c::Z4cToADM_(Driver *pdrive, int stage) {
  if (pmy_pack->pdyngr != nullptr || stage == pdrive->nexp_stages) {
    Z4cToADM(pmy_pack);
  }
  return TaskStatus::complete;
}

//----------------------------------------------------------------------------------------
//! \fn void Z4c::UpdateExcisionMasks
//! \brief

TaskStatus Z4c::UpdateExcisionMasks(Driver *pdrive, int stage) {
  if (pmy_pack->pcoord->coord_data.bh_excise && stage == pdrive->nexp_stages) {
    pmy_pack->pcoord->UpdateExcisionMasks();
  }
  return TaskStatus::complete;
}

//----------------------------------------------------------------------------------------
//! \fn  void Z4c::ADM_Constraints_
//! \brief

TaskStatus Z4c::ADMConstraints_(Driver *pdrive, int stage) {
  auto &indcs = pmy_pack->pmesh->mb_indcs;
  if (stage == pdrive->nexp_stages) {
    switch (indcs.ng) {
      case 2: ADMConstraints<2>(pmy_pack);
              break;
      case 3: ADMConstraints<3>(pmy_pack);
              break;
      case 4: ADMConstraints<4>(pmy_pack);
              break;
    }
  }
  return TaskStatus::complete;
}

//----------------------------------------------------------------------------------------
//! \fn  void Z4c::RestrictU
//! \brief

TaskStatus Z4c::RestrictU(Driver *pdrive, int stage) {
  // Only execute Mesh function with SMR/SMR
  if (pmy_pack->pmesh->multilevel) {
    pmy_pack->pmesh->pmr->RestrictCC(u0, coarse_u0, true);
  }
  return TaskStatus::complete;
}

//----------------------------------------------------------------------------------------
//! \fn TaskList Z4c::Prolongate
//! \brief Wrapper task list function to prolongate conserved (or primitive) variables
//! at fine/coarse boundaries with SMR/AMR

TaskStatus Z4c::Prolongate(Driver *pdrive, int stage) {
  if (pmy_pack->pmesh->multilevel) {  // only prolongate with SMR/AMR
//    pbval_u->FillCoarseInBndryCC(u0, coarse_u0);
    pbval_u->ProlongateCC(u0, coarse_u0, true);
  }
  return TaskStatus::complete;
}

//----------------------------------------------------------------------------------------
//! \fn  void Hydro::ApplyPhysicalBCs
//! \brief

TaskStatus Z4c::ApplyPhysicalBCs(Driver *pdrive, int stage) {
  // only apply BCs if domain is not strictly periodic
  if (!(pmy_pack->pmesh->strictly_periodic)) {
    // physical BCs
    pbval_u->Z4cBCs((pmy_pack), (pbval_u->u_in), u0, coarse_u0);

    // user BCs
    if (pmy_pack->pmesh->pgen->user_bcs) {
      (pmy_pack->pmesh->pgen->user_bcs_func)(pmy_pack->pmesh);
    }
  }
  return TaskStatus::complete;
}

TaskStatus Z4c::PunctureTracker(Driver *pdrive, int stage) {
  if (stage == pdrive->nexp_stages) {
    for (auto ptracker : pmy_pack->pz4c_ptracker) {
      ptracker->InterpolateShift(pmy_pack);
      ptracker->EvolveTracker();
      ptracker->WriteTracker();
    }
  }
  return TaskStatus::complete;
}

<<<<<<< HEAD
//----------------------------------------------------------------------------------------
// ! \fn TaskList CCEDump
// ! \brief CCE initial data for Pittnull code (cce dumps for Pittnull).

TaskStatus Z4c::CCEDump(Driver *pdrive, int stage) {
#if Z4C_CCE_ENABLED
  float time_32 = static_cast<float>(pmy_pack->pmesh->time);
  float next_32 = static_cast<float>(cce_dump_last_output_time+cce_dump_dt);
  //if ((time_32 >= next_32) || (time_32 == 0)) {
  // dump only at t>0
  if ((time_32 >= next_32)) {
    if (stage == pdrive->nexp_stages) {
      //printf("%s:(ctime,dt)=(%f,%f)",__func__,pmy_pack->pmesh->time,cce_dump_dt);
      int cce_iter = 0;
      
      Kokkos::Timer timer;
      for (auto cce : pmy_pack->pz4c_cce) {
        timer.reset();
        
        cce->Interpolate(pmy_pack);
        
        printf("interp time = %gs\n",timer.seconds());
        fflush(stdout);
        timer.reset();
        
        cce->ReduceInterpolation();
        
        printf("reduce interp time = %gs\n",timer.seconds());
        fflush(stdout);
        timer.reset();
        
        cce->DecomposeAndWrite(cce_iter,pmy_pack->pmesh->time);
        printf("decompose time = %gs\n",timer.seconds());
        fflush(stdout);
      }
      cce_dump_last_output_time = time_32;
    }// if (stage == pdrive->nexp_stages)
  }
#endif
  return TaskStatus::complete;
}

=======

//----------------------------------------------------------------------------------------
//! \fn  void Z4c::CalcWeylScalar_
//! \brief

TaskStatus Z4c::CalcWeylScalar(Driver *pdrive, int stage) {
  if (pmy_pack->pz4c->nrad == 0) {
    return TaskStatus::complete;
  } else {
    float time_32 = static_cast<float>(pmy_pack->pmesh->time);
    if (last_output_time==time_32 && stage == pdrive->nexp_stages) {
      auto &indcs = pmy_pack->pmesh->mb_indcs;
      switch (indcs.ng) {
        case 2: Z4cWeyl<2>(pmy_pack);
                break;
        case 3: Z4cWeyl<3>(pmy_pack);
                break;
        case 4: Z4cWeyl<4>(pmy_pack);
                break;
      }
    }
    return TaskStatus::complete;
  }
}

TaskStatus Z4c::CalcWaveForm(Driver *pdrive, int stage) {
  if (pmy_pack->pz4c->nrad == 0) {
    return TaskStatus::complete;
  } else {
    float time_32 = static_cast<float>(pmy_pack->pmesh->time);
    if ((last_output_time==time_32) && (stage == pdrive->nexp_stages)) {
      WaveExtr(pmy_pack);
    }
    return TaskStatus::complete;
  }
}

//----------------------------------------------------------------------------------------
//! \fn  void Z4c::SendWeyl
//! \brief sends cell-centered conserved variables

TaskStatus Z4c::SendWeyl(Driver *pdrive, int stage) {
  if (pmy_pack->pz4c->nrad == 0) {
    return TaskStatus::complete;
  } else {
    float time_32 = static_cast<float>(pmy_pack->pmesh->time);
    if ((last_output_time==time_32) && (stage == pdrive->nexp_stages)) {
      TaskStatus tstat = pbval_weyl->PackAndSendCC(u_weyl, coarse_u_weyl);
      return tstat;
    } else {
      return TaskStatus::complete;
    }
  }
}

//----------------------------------------------------------------------------------------
//! \fn  void Z4c::RecvWeyl
//! \brief receives cell-centered conserved variables

TaskStatus Z4c::RecvWeyl(Driver *pdrive, int stage) {
  if (pmy_pack->pz4c->nrad == 0) {
    return TaskStatus::complete;
  } else {
    float time_32 = static_cast<float>(pmy_pack->pmesh->time);
    if ((last_output_time==time_32) && (stage == pdrive->nexp_stages)) {
      TaskStatus tstat = pbval_weyl->RecvAndUnpackCC(u_weyl, coarse_u_weyl);
      return tstat;
    } else {
      return TaskStatus::complete;
    }
  }
}

//----------------------------------------------------------------------------------------
//! \fn  void Z4c::RestrictU
//! \brief

TaskStatus Z4c::RestrictWeyl(Driver *pdrive, int stage) {
  if (pmy_pack->pz4c->nrad == 0) {
    return TaskStatus::complete;
  } else {
    float time_32 = static_cast<float>(pmy_pack->pmesh->time);
    if ((last_output_time==time_32) && (stage == pdrive->nexp_stages)) {
      if (pmy_pack->pmesh->multilevel) {
        pmy_pack->pmesh->pmr->RestrictCC(u_weyl, coarse_u_weyl);
      }
    }
    return TaskStatus::complete;
  }
}

//----------------------------------------------------------------------------------------
//! \fn TaskList Z4c::ProlongateWeyl
//! \brief Wrapper task list function to prolongate weyl scalar
//! at fine/coarse boundaries with SMR/AMR

TaskStatus Z4c::ProlongateWeyl(Driver *pdrive, int stage) {
  if (pmy_pack->pz4c->nrad == 0) {
    return TaskStatus::complete;
  } else {
    float time_32 = static_cast<float>(pmy_pack->pmesh->time);
    if ((last_output_time==time_32) && (stage == pdrive->nexp_stages)) {
      if (pmy_pack->pmesh->multilevel) {
        pbval_weyl->ProlongateCC(u_weyl, coarse_u_weyl);
      }
    }
    return TaskStatus::complete;
  }
}

//----------------------------------------------------------------------------------------
//! \fn  void Wave::InitRecvWeyl
//! \brief function to post non-blocking receives (with MPI), and initialize all boundary
//  receive status flags to waiting (with or without MPI) for Wave variables.

TaskStatus Z4c::InitRecvWeyl(Driver *pdrive, int stage) {
  if (pmy_pack->pz4c->nrad == 0) {
    return TaskStatus::complete;
  } else {
    float time_32 = static_cast<float>(pmy_pack->pmesh->time);
    float next_32 = static_cast<float>(last_output_time+waveform_dt);
    if (((time_32 >= next_32) || (time_32 == 0)) && stage == pdrive->nexp_stages) {
      last_output_time = time_32;
      TaskStatus tstat = pbval_weyl->InitRecv(2);
      return tstat;
    } else {
      return TaskStatus::complete;
    }
  }
}

//----------------------------------------------------------------------------------------
//! \fn  void Wave::ClearRecvWeyl
//! \brief Waits for all MPI receives to complete before allowing execution to continue

TaskStatus Z4c::ClearRecvWeyl(Driver *pdrive, int stage) {
  if (pmy_pack->pz4c->nrad == 0) {
    return TaskStatus::complete;
  } else {
    float time_32 = static_cast<float>(pmy_pack->pmesh->time);
    if ((last_output_time==time_32) && (stage == pdrive->nexp_stages)) {
      TaskStatus tstat = pbval_weyl->ClearRecv();
      return tstat;
    } else {
      return TaskStatus::complete;
    }
  }
}

//----------------------------------------------------------------------------------------
//! \fn  void Z4c::ClearSendWeyl
//! \brief Waits for all MPI sends to complete before allowing execution to continue

TaskStatus Z4c::ClearSendWeyl(Driver *pdrive, int stage) {
  if (pmy_pack->pz4c->nrad == 0) {
    return TaskStatus::complete;
  } else {
    float time_32 = static_cast<float>(pmy_pack->pmesh->time);
    if ((last_output_time==time_32) && (stage == pdrive->nexp_stages)) {
      TaskStatus tstat = pbval_weyl->ClearSend();
      return tstat;
    } else {
      return TaskStatus::complete;
    }
  }
}
>>>>>>> c119bde0

} // namespace z4c<|MERGE_RESOLUTION|>--- conflicted
+++ resolved
@@ -63,12 +63,8 @@
   id.crecv = tl["after_stagen"]->AddTask(&Z4c::ClearRecv, this, id.csend);
   id.z4tad = tl["after_stagen"]->AddTask(&Z4c::Z4cToADM_, this, id.crecv);
   id.admc  = tl["after_stagen"]->AddTask(&Z4c::ADMConstraints_, this, id.z4tad);
-<<<<<<< HEAD
-  id.weyl_scalar  = tl["after_stagen"]->AddTask(&Z4c::CalcWeylScalar_, this, id.admc);
   id.ptrck = tl["after_stagen"]->AddTask(&Z4c::PunctureTracker, this, id.admc);
   id.cced = tl["after_stagen"]->AddTask(&Z4c::CCEDump, this, id.admc);
-  
-=======
   id.weyl_scalar  = tl["after_stagen"]->AddTask(&Z4c::CalcWeylScalar, this, id.z4tad);
   id.weyl_rest = tl["after_stagen"]->AddTask(&Z4c::RestrictWeyl, this, id.weyl_scalar);
   id.weyl_send = tl["after_stagen"]->AddTask(&Z4c::SendWeyl, this, id.weyl_rest);
@@ -78,7 +74,6 @@
   id.crecvweyl = tl["after_stagen"]->AddTask(&Z4c::ClearRecvWeyl, this, id.csendweyl);
   id.wave_extr = tl["after_stagen"]->AddTask(&Z4c::CalcWaveForm, this, id.crecvweyl);
   id.ptrck = tl["after_stagen"]->AddTask(&Z4c::PunctureTracker, this, id.z4tad);
->>>>>>> c119bde0
   return;
 }
 
@@ -345,7 +340,6 @@
   return TaskStatus::complete;
 }
 
-<<<<<<< HEAD
 //----------------------------------------------------------------------------------------
 // ! \fn TaskList CCEDump
 // ! \brief CCE initial data for Pittnull code (cce dumps for Pittnull).
@@ -388,7 +382,6 @@
   return TaskStatus::complete;
 }
 
-=======
 
 //----------------------------------------------------------------------------------------
 //! \fn  void Z4c::CalcWeylScalar_
@@ -555,6 +548,5 @@
     }
   }
 }
->>>>>>> c119bde0
 
 } // namespace z4c