--- conflicted
+++ resolved
@@ -285,13 +285,8 @@
 TaskStatus Z4c::TrackCompactObjects(Driver *pdrive, int stage) {
   if (stage == pdrive->nexp_stages) {
     for (auto & pt : ptracker) {
-<<<<<<< HEAD
-      pt.InterpolateVelocity(pmy_pack);
-      pt.EvolveTracker(pmy_pack);
-      pt.WriteTracker();
-=======
       pt->InterpolateVelocity(pmy_pack);
-      pt->EvolveTracker();
+      pt->EvolveTracker(pmy_pack);
       pt->WriteTracker();
     }
   }
@@ -312,7 +307,6 @@
         cce->InterpolateAndDecompose(pmy_pack);
       }
       cce_dump_last_output_time = time_32;
->>>>>>> 92d36df3
     }
   }
   return TaskStatus::complete;
