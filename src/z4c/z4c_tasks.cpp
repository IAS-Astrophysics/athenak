//========================================================================================
// AthenaXXX astrophysical plasma code
// Copyright(C) 2020 James M. Stone <jmstone@ias.edu> and the Athena code team
// Licensed under the 3-clause BSD License (the "LICENSE")
//========================================================================================
//! \file z4c_tasks.cpp
//! \brief functions that control z4c tasks in the appropriate task list

#include <map>
#include <memory>
#include <string>
#include <iostream>
#include <cstdio>

#include "athena.hpp"
#include "globals.hpp"
#include "parameter_input.hpp"
#include "tasklist/task_list.hpp"
#include "mesh/mesh.hpp"
#include "bvals/bvals.hpp"
#include "z4c/compact_object_tracker.hpp"
#include "z4c/z4c.hpp"
#include "tasklist/numerical_relativity.hpp"
<<<<<<< HEAD
#include "z4c/z4c_puncture_tracker.hpp"
#include "z4c/cce/cce.hpp"

namespace z4c {
//----------------------------------------------------------------------------------------
//! \fn  void Z4c::AssembleZ4cTasks
//! \brief Adds z4c tasks to appropriate task lists used by time integrators.
//  Called by MeshBlockPack::AddPhysics() function directly after Z4c constrctor

void Z4c::AssembleZ4cTasks(std::map<std::string, std::shared_ptr<TaskList>> tl) {
  TaskID none(0);
  printf("AssembleZ4cTasks\n");
  auto &indcs = pmy_pack->pmesh->mb_indcs;
  // "before_stagen" task list
  id.irecv = tl["before_stagen"]->AddTask(&Z4c::InitRecv, this, none);
  id.irecvweyl = tl["before_stagen"]->AddTask(&Z4c::InitRecvWeyl, this, none);

  // "stagen" task list
  // id.ptrack = tl["stagen"]->AddTask(&Z4c::PunctureTracker, this, none);
  id.copyu = tl["stagen"]->AddTask(&Z4c::CopyU, this, none); // id.ptrack);

  switch (indcs.ng) {
      case 2: id.crhs  = tl["stagen"]->AddTask(&Z4c::CalcRHS<2>, this, id.copyu);
              break;
      case 3: id.crhs  = tl["stagen"]->AddTask(&Z4c::CalcRHS<3>, this, id.copyu);
              break;
      case 4: id.crhs  = tl["stagen"]->AddTask(&Z4c::CalcRHS<4>, this, id.copyu);
              break;
  }
  id.sombc = tl["stagen"]->AddTask(&Z4c::Z4cBoundaryRHS, this, id.crhs);
  id.expl  = tl["stagen"]->AddTask(&Z4c::ExpRKUpdate, this, id.sombc);
  id.restu = tl["stagen"]->AddTask(&Z4c::RestrictU, this, id.expl);
  id.sendu = tl["stagen"]->AddTask(&Z4c::SendU, this, id.restu);
  id.recvu = tl["stagen"]->AddTask(&Z4c::RecvU, this, id.sendu);
  id.bcs   = tl["stagen"]->AddTask(&Z4c::ApplyPhysicalBCs, this, id.recvu);
  id.prol  = tl["stagen"]->AddTask(&Z4c::Prolongate, this, id.bcs);
  id.algc  = tl["stagen"]->AddTask(&Z4c::EnforceAlgConstr, this, id.prol);
  id.newdt = tl["stagen"]->AddTask(&Z4c::NewTimeStep, this, id.algc);
  // "after_stagen" task list
  id.csend = tl["after_stagen"]->AddTask(&Z4c::ClearSend, this, none);
  id.crecv = tl["after_stagen"]->AddTask(&Z4c::ClearRecv, this, id.csend);
  id.z4tad = tl["after_stagen"]->AddTask(&Z4c::Z4cToADM_, this, id.crecv);
  id.admc  = tl["after_stagen"]->AddTask(&Z4c::ADMConstraints_, this, id.z4tad);
  id.ptrck = tl["after_stagen"]->AddTask(&Z4c::PunctureTracker, this, id.admc);
  id.cced = tl["after_stagen"]->AddTask(&Z4c::CCEDump, this, id.admc);
  id.weyl_scalar  = tl["after_stagen"]->AddTask(&Z4c::CalcWeylScalar, this, id.z4tad);
  id.weyl_rest = tl["after_stagen"]->AddTask(&Z4c::RestrictWeyl, this, id.weyl_scalar);
  id.weyl_send = tl["after_stagen"]->AddTask(&Z4c::SendWeyl, this, id.weyl_rest);
  id.weyl_recv = tl["after_stagen"]->AddTask(&Z4c::RecvWeyl, this, id.weyl_send);
  id.weyl_prol  = tl["after_stagen"]->AddTask(&Z4c::ProlongateWeyl, this, id.weyl_recv);
  id.csendweyl = tl["after_stagen"]->AddTask(&Z4c::ClearSendWeyl, this, id.weyl_prol);
  id.crecvweyl = tl["after_stagen"]->AddTask(&Z4c::ClearRecvWeyl, this, id.csendweyl);
  id.wave_extr = tl["after_stagen"]->AddTask(&Z4c::CalcWaveForm, this, id.crecvweyl);
  id.ptrck = tl["after_stagen"]->AddTask(&Z4c::PunctureTracker, this, id.z4tad);
  return;
}
=======

namespace z4c {
>>>>>>> 79ee4db5

//----------------------------------------------------------------------------------------
//! \fn  void Z4c::QueueZ4cTasks
//! \brief queue Z4c tasks into NumericalRelativity
void Z4c::QueueZ4cTasks() {
  printf("AssembleZ4cTasks\n");
  using namespace mhd;     // NOLINT(build/namespaces)
  using namespace numrel;  // NOLINT(build/namespaces)
  NumericalRelativity *pnr = pmy_pack->pnr;
  auto &indcs = pmy_pack->pmesh->mb_indcs;

  // Start task list
  pnr->QueueTask(&Z4c::InitRecv, this, Z4c_Recv, "Z4c_Recv", Task_Start);
  pnr->QueueTask(&Z4c::InitRecvWeyl, this, Z4c_IRecvW, "Z4c_IRecvW", Task_Start);

  // Run task list
  pnr->QueueTask(&Z4c::CopyU, this, Z4c_CopyU, "Z4c_CopyU", Task_Run);
  switch (indcs.ng) {
    case 2:
      pnr->QueueTask(&Z4c::CalcRHS<2>, this, Z4c_CalcRHS, "Z4c_CalcRHS",
                     Task_Run, {Z4c_CopyU}, {MHD_SetTmunu});
      break;
    case 3:
      pnr->QueueTask(&Z4c::CalcRHS<3>, this, Z4c_CalcRHS, "Z4c_CalcRHS",
                     Task_Run, {Z4c_CopyU}, {MHD_SetTmunu});
      break;
    case 4:
      pnr->QueueTask(&Z4c::CalcRHS<4>, this, Z4c_CalcRHS, "Z4c_CalcRHS",
                     Task_Run, {Z4c_CopyU}, {MHD_SetTmunu});
      break;
  }
  pnr->QueueTask(&Z4c::Z4cBoundaryRHS, this, Z4c_SomBC, "Z4c_SomBC", Task_Run,
                 {Z4c_CalcRHS});
  pnr->QueueTask(&Z4c::ExpRKUpdate, this, Z4c_ExplRK, "Z4c_ExplRK", Task_Run,
                 {Z4c_SomBC},{MHD_EField});
  pnr->QueueTask(&Z4c::RestrictU, this, Z4c_RestU, "Z4c_RestU", Task_Run, {Z4c_ExplRK});
  pnr->QueueTask(&Z4c::SendU, this, Z4c_SendU, "Z4c_SendU", Task_Run, {Z4c_RestU});
  pnr->QueueTask(&Z4c::RecvU, this, Z4c_RecvU, "Z4c_RecvU", Task_Run, {Z4c_SendU});
  pnr->QueueTask(&Z4c::ApplyPhysicalBCs, this, Z4c_BCS, "Z4c_BCS", Task_Run, {Z4c_RecvU});
  pnr->QueueTask(&Z4c::Prolongate, this, Z4c_Prolong, "Z4c_Prolong", Task_Run, {Z4c_BCS});
  pnr->QueueTask(&Z4c::EnforceAlgConstr, this, Z4c_AlgC, "Z4c_AlgC", Task_Run,
                 {Z4c_Prolong});
  pnr->QueueTask(&Z4c::ConvertZ4cToADM, this, Z4c_Z4c2ADM, "Z4c_Z4c2ADM",
                 Task_Run, {Z4c_AlgC});
  if (pmy_pack->pdyngr != nullptr) {
    pnr->QueueTask(&Z4c::UpdateExcisionMasks, this, Z4c_Excise, "Z4c_Excise", Task_Run,
                   {Z4c_Z4c2ADM});
  }
  pnr->QueueTask(&Z4c::NewTimeStep, this, Z4c_Newdt, "Z4c_Newdt", Task_Run,
                 {Z4c_Z4c2ADM});

  // End task list
  pnr->QueueTask(&Z4c::ClearSend, this, Z4c_ClearS, "Z4c_ClearS", Task_End);
  pnr->QueueTask(&Z4c::ClearRecv, this, Z4c_ClearR, "Z4c_ClearR", Task_End, {Z4c_ClearS});
  /*pnr->QueueTask(&Z4c::Z4cToADM, this, Z4c_Z4c2ADM, "Z4c_Z4c2ADM", Task_End,
                 {Z4c_ClearR});*/
  pnr->QueueTask(&Z4c::ADMConstraints_, this, Z4c_ADMC, "Z4c_ADMC", Task_End,
  //               {Z4c_Z4c2ADM});
                 {Z4c_ClearR});
  pnr->QueueTask(&Z4c::CalcWeylScalar, this, Z4c_Weyl, "Z4c_Weyl", Task_End, {Z4c_ADMC});
  pnr->QueueTask(&Z4c::RestrictWeyl, this, Z4c_RestW, "Z4c_RestW", Task_End, {Z4c_Weyl});
  pnr->QueueTask(&Z4c::SendWeyl, this, Z4c_SendW, "Z4c_SendW", Task_End, {Z4c_RestW});
  pnr->QueueTask(&Z4c::RecvWeyl, this, Z4c_RecvW, "Z4c_RecvW", Task_End, {Z4c_SendW});
  pnr->QueueTask(&Z4c::ProlongateWeyl, this, Z4c_ProlW, "Z4c_ProlW", Task_End,
                 {Z4c_RecvW});
  pnr->QueueTask(&Z4c::ClearSendWeyl, this, Z4c_ClearSW, "Z4c_ClearS2", Task_End,
                 {Z4c_ProlW});
  pnr->QueueTask(&Z4c::ClearRecvWeyl, this, Z4c_ClearRW, "Z4c_ClearR2", Task_End,
                 {Z4c_ClearSW});
  pnr->QueueTask(&Z4c::CalcWaveForm, this, Z4c_Wave, "Z4c_Wave", Task_End,
                 {Z4c_ClearRW});
  pnr->QueueTask(&Z4c::TrackCompactObjects, this, Z4c_PT, "Z4c_PT", Task_End, {Z4c_Wave});
}

//----------------------------------------------------------------------------------------
//! \fn  void Wave::InitRecv
//! \brief function to post non-blocking receives (with MPI), and initialize all boundary
//  receive status flags to waiting (with or without MPI) for Wave variables.

TaskStatus Z4c::InitRecv(Driver *pdrive, int stage) {
  TaskStatus tstat = pbval_u->InitRecv(nz4c);
  if (tstat != TaskStatus::complete) return tstat;
  return tstat;
}

//----------------------------------------------------------------------------------------
//! \fn  void Wave::ClearRecv
//! \brief Waits for all MPI receives to complete before allowing execution to continue

TaskStatus Z4c::ClearRecv(Driver *pdrive, int stage) {
  TaskStatus tstat = pbval_u->ClearRecv();
  if (tstat != TaskStatus::complete) return tstat;
  return tstat;
}

//----------------------------------------------------------------------------------------
//! \fn  void Z4c::ClearSend
//! \brief Waits for all MPI sends to complete before allowing execution to continue

TaskStatus Z4c::ClearSend(Driver *pdrive, int stage) {
  TaskStatus tstat = pbval_u->ClearSend();
  if (tstat != TaskStatus::complete) return tstat;
  return tstat;
}

//----------------------------------------------------------------------------------------
//! \fn  void Z4c::CopyU
//! \brief  copy u0 --> u1 in first stage

TaskStatus Z4c::CopyU(Driver *pdrive, int stage) {
  auto integrator = pdrive->integrator;

  auto &indcs = pmy_pack->pmesh->mb_indcs;
  int is = indcs.is, ie = indcs.ie;
  int js = indcs.js, je = indcs.je;
  int ks = indcs.ks, ke = indcs.ke;
  int nmb1 = pmy_pack->nmb_thispack - 1;
  int nvar = nz4c;
  auto &u0 = pmy_pack->pz4c->u0;
  auto &u1 = pmy_pack->pz4c->u1;

  // hierarchical parallel loop that updates conserved variables to intermediate step
  // using weights and fractional time step appropriate to stages of time-integrator.
  // Important to use vector inner loop for good performance on cpus
  if (integrator == "rk4") {
    Real &delta = pdrive->delta[stage-1];
    if (stage == 1) {
      Kokkos::deep_copy(DevExeSpace(), u1, u0);
    } else {
      par_for("CopyCons", DevExeSpace(),0, nmb1, 0, nvar-1, ks, ke, js, je, is, ie,
      KOKKOS_LAMBDA(int m, int n, int k, int j, int i){
        u1(m,n,k,j,i) += delta*u0(m,n,k,j,i);
      });
    }
  } else {
    if (stage == 1) {
      Kokkos::deep_copy(DevExeSpace(), u1, u0);
    }
  }
  return TaskStatus::complete;
}

//----------------------------------------------------------------------------------------
//! \fn  void Z4c::SendU
//! \brief sends cell-centered conserved variables

TaskStatus Z4c::SendU(Driver *pdrive, int stage) {
  TaskStatus tstat = pbval_u->PackAndSendCC(u0, coarse_u0);
  return tstat;
}

//----------------------------------------------------------------------------------------
//! \fn  void Z4c::RecvU
//! \brief receives cell-centered conserved variables

TaskStatus Z4c::RecvU(Driver *pdrive, int stage) {
  TaskStatus tstat = pbval_u->RecvAndUnpackCC(u0, coarse_u0);
  return tstat;
}

//----------------------------------------------------------------------------------------
//! \fn  void Z4c::EnforceAlgConstr
//! \brief

TaskStatus Z4c::EnforceAlgConstr(Driver *pdrive, int stage) {
  if (pmy_pack->pdyngr != nullptr || stage == pdrive->nexp_stages) {
    AlgConstr(pmy_pack);
  }
  return TaskStatus::complete;
}

//----------------------------------------------------------------------------------------
//! \fn  void Z4c::ADMToZ4c_
//! \brief

TaskStatus Z4c::ConvertZ4cToADM(Driver *pdrive, int stage) {
  if (pmy_pack->pdyngr != nullptr || stage == pdrive->nexp_stages) {
    Z4cToADM(pmy_pack);
  }
  return TaskStatus::complete;
}

//----------------------------------------------------------------------------------------
//! \fn void Z4c::UpdateExcisionMasks
//! \brief

TaskStatus Z4c::UpdateExcisionMasks(Driver *pdrive, int stage) {
  if (pmy_pack->pcoord->coord_data.bh_excise && stage == pdrive->nexp_stages) {
    pmy_pack->pcoord->UpdateExcisionMasks();
  }
  return TaskStatus::complete;
}

//----------------------------------------------------------------------------------------
//! \fn  void Z4c::ADM_Constraints_
//! \brief

TaskStatus Z4c::ADMConstraints_(Driver *pdrive, int stage) {
  auto &indcs = pmy_pack->pmesh->mb_indcs;
  if (stage == pdrive->nexp_stages) {
    switch (indcs.ng) {
      case 2: ADMConstraints<2>(pmy_pack);
              break;
      case 3: ADMConstraints<3>(pmy_pack);
              break;
      case 4: ADMConstraints<4>(pmy_pack);
              break;
    }
  }
  return TaskStatus::complete;
}

//----------------------------------------------------------------------------------------
//! \fn  void Z4c::RestrictU
//! \brief

TaskStatus Z4c::RestrictU(Driver *pdrive, int stage) {
  // Only execute Mesh function with SMR/SMR
  if (pmy_pack->pmesh->multilevel) {
    pmy_pack->pmesh->pmr->RestrictCC(u0, coarse_u0, true);
  }
  return TaskStatus::complete;
}

//----------------------------------------------------------------------------------------
//! \fn TaskList Z4c::Prolongate
//! \brief Wrapper task list function to prolongate conserved (or primitive) variables
//! at fine/coarse boundaries with SMR/AMR

TaskStatus Z4c::Prolongate(Driver *pdrive, int stage) {
  if (pmy_pack->pmesh->multilevel) {  // only prolongate with SMR/AMR
//    pbval_u->FillCoarseInBndryCC(u0, coarse_u0);
    pbval_u->ProlongateCC(u0, coarse_u0, true);
  }
  return TaskStatus::complete;
}

//----------------------------------------------------------------------------------------
//! \fn  void Hydro::ApplyPhysicalBCs
//! \brief

TaskStatus Z4c::ApplyPhysicalBCs(Driver *pdrive, int stage) {
  // only apply BCs if domain is not strictly periodic
  if (!(pmy_pack->pmesh->strictly_periodic)) {
    // physical BCs
    pbval_u->Z4cBCs((pmy_pack), (pbval_u->u_in), u0, coarse_u0);

    // user BCs
    if (pmy_pack->pmesh->pgen->user_bcs) {
      (pmy_pack->pmesh->pgen->user_bcs_func)(pmy_pack->pmesh);
    }
  }
  return TaskStatus::complete;
}

TaskStatus Z4c::TrackCompactObjects(Driver *pdrive, int stage) {
  if (stage == pdrive->nexp_stages) {
    for (auto & pt : ptracker) {
      pt.InterpolateVelocity(pmy_pack);
      pt.EvolveTracker();
      pt.WriteTracker();
    }
  }
  return TaskStatus::complete;
}

//----------------------------------------------------------------------------------------
// ! \fn TaskList CCEDump
// ! \brief CCE initial data for Pittnull code (cce dumps for Pittnull).

TaskStatus Z4c::CCEDump(Driver *pdrive, int stage) {
#if Z4C_CCE_ENABLED
  float time_32 = static_cast<float>(pmy_pack->pmesh->time);
  float next_32 = static_cast<float>(cce_dump_last_output_time+cce_dump_dt);
  //if ((time_32 >= next_32) || (time_32 == 0)) {
  // dump only at t>0
  if ((time_32 >= next_32)) {
    if (stage == pdrive->nexp_stages) {
      //printf("%s:(ctime,dt)=(%f,%f)",__func__,pmy_pack->pmesh->time,cce_dump_dt);
      int cce_iter = 0;
      
      Kokkos::Timer timer;
      for (auto cce : pmy_pack->pz4c_cce) {
        timer.reset();
        
        cce->Interpolate(pmy_pack);
        
        printf("interp time = %gs\n",timer.seconds());
        fflush(stdout);
        timer.reset();
        
        cce->ReduceInterpolation();
        
        printf("reduce interp time = %gs\n",timer.seconds());
        fflush(stdout);
        timer.reset();
        
        cce->DecomposeAndWrite(cce_iter,pmy_pack->pmesh->time);
        printf("decompose time = %gs\n",timer.seconds());
        fflush(stdout);
      }
      cce_dump_last_output_time = time_32;
    }// if (stage == pdrive->nexp_stages)
  }
#endif
  return TaskStatus::complete;
}


//----------------------------------------------------------------------------------------
//! \fn  void Z4c::CalcWeylScalar_
//! \brief

TaskStatus Z4c::CalcWeylScalar(Driver *pdrive, int stage) {
  if (pmy_pack->pz4c->nrad == 0) {
    return TaskStatus::complete;
  } else {
    float time_32 = static_cast<float>(pmy_pack->pmesh->time);
    if (last_output_time==time_32 && stage == pdrive->nexp_stages) {
      auto &indcs = pmy_pack->pmesh->mb_indcs;
      switch (indcs.ng) {
        case 2: Z4cWeyl<2>(pmy_pack);
                break;
        case 3: Z4cWeyl<3>(pmy_pack);
                break;
        case 4: Z4cWeyl<4>(pmy_pack);
                break;
      }
    }
    return TaskStatus::complete;
  }
}

TaskStatus Z4c::CalcWaveForm(Driver *pdrive, int stage) {
  if (pmy_pack->pz4c->nrad == 0) {
    return TaskStatus::complete;
  } else {
    float time_32 = static_cast<float>(pmy_pack->pmesh->time);
    if ((last_output_time==time_32) && (stage == pdrive->nexp_stages)) {
      WaveExtr(pmy_pack);
    }
    return TaskStatus::complete;
  }
}

//----------------------------------------------------------------------------------------
//! \fn  void Z4c::SendWeyl
//! \brief sends cell-centered conserved variables

TaskStatus Z4c::SendWeyl(Driver *pdrive, int stage) {
  if (pmy_pack->pz4c->nrad == 0) {
    return TaskStatus::complete;
  } else {
    float time_32 = static_cast<float>(pmy_pack->pmesh->time);
    if ((last_output_time==time_32) && (stage == pdrive->nexp_stages)) {
      TaskStatus tstat = pbval_weyl->PackAndSendCC(u_weyl, coarse_u_weyl);
      return tstat;
    } else {
      return TaskStatus::complete;
    }
  }
}

//----------------------------------------------------------------------------------------
//! \fn  void Z4c::RecvWeyl
//! \brief receives cell-centered conserved variables

TaskStatus Z4c::RecvWeyl(Driver *pdrive, int stage) {
  if (pmy_pack->pz4c->nrad == 0) {
    return TaskStatus::complete;
  } else {
    float time_32 = static_cast<float>(pmy_pack->pmesh->time);
    if ((last_output_time==time_32) && (stage == pdrive->nexp_stages)) {
      TaskStatus tstat = pbval_weyl->RecvAndUnpackCC(u_weyl, coarse_u_weyl);
      return tstat;
    } else {
      return TaskStatus::complete;
    }
  }
}

//----------------------------------------------------------------------------------------
//! \fn  void Z4c::RestrictU
//! \brief

TaskStatus Z4c::RestrictWeyl(Driver *pdrive, int stage) {
  if (pmy_pack->pz4c->nrad == 0) {
    return TaskStatus::complete;
  } else {
    float time_32 = static_cast<float>(pmy_pack->pmesh->time);
    if ((last_output_time==time_32) && (stage == pdrive->nexp_stages)) {
      if (pmy_pack->pmesh->multilevel) {
        pmy_pack->pmesh->pmr->RestrictCC(u_weyl, coarse_u_weyl, true);
      }
    }
    return TaskStatus::complete;
  }
}

//----------------------------------------------------------------------------------------
//! \fn TaskList Z4c::ProlongateWeyl
//! \brief Wrapper task list function to prolongate weyl scalar
//! at fine/coarse boundaries with SMR/AMR

TaskStatus Z4c::ProlongateWeyl(Driver *pdrive, int stage) {
  if (pmy_pack->pz4c->nrad == 0) {
    return TaskStatus::complete;
  } else {
    float time_32 = static_cast<float>(pmy_pack->pmesh->time);
    if ((last_output_time==time_32) && (stage == pdrive->nexp_stages)) {
      if (pmy_pack->pmesh->multilevel) {
        pbval_weyl->ProlongateCC(u_weyl, coarse_u_weyl);
      }
    }
    return TaskStatus::complete;
  }
}

//----------------------------------------------------------------------------------------
//! \fn  void Wave::InitRecvWeyl
//! \brief function to post non-blocking receives (with MPI), and initialize all boundary
//  receive status flags to waiting (with or without MPI) for Wave variables.

TaskStatus Z4c::InitRecvWeyl(Driver *pdrive, int stage) {
  if (pmy_pack->pz4c->nrad == 0) {
    return TaskStatus::complete;
  } else {
    float time_32 = static_cast<float>(pmy_pack->pmesh->time);
    float next_32 = static_cast<float>(last_output_time+waveform_dt);
    if (((time_32 >= next_32) || (time_32 == 0)) && stage == pdrive->nexp_stages) {
      last_output_time = time_32;
      TaskStatus tstat = pbval_weyl->InitRecv(2);
      return tstat;
    } else {
      return TaskStatus::complete;
    }
  }
}

//----------------------------------------------------------------------------------------
//! \fn  void Wave::ClearRecvWeyl
//! \brief Waits for all MPI receives to complete before allowing execution to continue

TaskStatus Z4c::ClearRecvWeyl(Driver *pdrive, int stage) {
  if (pmy_pack->pz4c->nrad == 0) {
    return TaskStatus::complete;
  } else {
    float time_32 = static_cast<float>(pmy_pack->pmesh->time);
    if ((last_output_time==time_32) && (stage == pdrive->nexp_stages)) {
      TaskStatus tstat = pbval_weyl->ClearRecv();
      return tstat;
    } else {
      return TaskStatus::complete;
    }
  }
}

//----------------------------------------------------------------------------------------
//! \fn  void Z4c::ClearSendWeyl
//! \brief Waits for all MPI sends to complete before allowing execution to continue

TaskStatus Z4c::ClearSendWeyl(Driver *pdrive, int stage) {
  if (pmy_pack->pz4c->nrad == 0) {
    return TaskStatus::complete;
  } else {
    float time_32 = static_cast<float>(pmy_pack->pmesh->time);
    if ((last_output_time==time_32) && (stage == pdrive->nexp_stages)) {
      TaskStatus tstat = pbval_weyl->ClearSend();
      return tstat;
    } else {
      return TaskStatus::complete;
    }
  }
}

} // namespace z4c<|MERGE_RESOLUTION|>--- conflicted
+++ resolved
@@ -21,67 +21,9 @@
 #include "z4c/compact_object_tracker.hpp"
 #include "z4c/z4c.hpp"
 #include "tasklist/numerical_relativity.hpp"
-<<<<<<< HEAD
-#include "z4c/z4c_puncture_tracker.hpp"
 #include "z4c/cce/cce.hpp"
 
 namespace z4c {
-//----------------------------------------------------------------------------------------
-//! \fn  void Z4c::AssembleZ4cTasks
-//! \brief Adds z4c tasks to appropriate task lists used by time integrators.
-//  Called by MeshBlockPack::AddPhysics() function directly after Z4c constrctor
-
-void Z4c::AssembleZ4cTasks(std::map<std::string, std::shared_ptr<TaskList>> tl) {
-  TaskID none(0);
-  printf("AssembleZ4cTasks\n");
-  auto &indcs = pmy_pack->pmesh->mb_indcs;
-  // "before_stagen" task list
-  id.irecv = tl["before_stagen"]->AddTask(&Z4c::InitRecv, this, none);
-  id.irecvweyl = tl["before_stagen"]->AddTask(&Z4c::InitRecvWeyl, this, none);
-
-  // "stagen" task list
-  // id.ptrack = tl["stagen"]->AddTask(&Z4c::PunctureTracker, this, none);
-  id.copyu = tl["stagen"]->AddTask(&Z4c::CopyU, this, none); // id.ptrack);
-
-  switch (indcs.ng) {
-      case 2: id.crhs  = tl["stagen"]->AddTask(&Z4c::CalcRHS<2>, this, id.copyu);
-              break;
-      case 3: id.crhs  = tl["stagen"]->AddTask(&Z4c::CalcRHS<3>, this, id.copyu);
-              break;
-      case 4: id.crhs  = tl["stagen"]->AddTask(&Z4c::CalcRHS<4>, this, id.copyu);
-              break;
-  }
-  id.sombc = tl["stagen"]->AddTask(&Z4c::Z4cBoundaryRHS, this, id.crhs);
-  id.expl  = tl["stagen"]->AddTask(&Z4c::ExpRKUpdate, this, id.sombc);
-  id.restu = tl["stagen"]->AddTask(&Z4c::RestrictU, this, id.expl);
-  id.sendu = tl["stagen"]->AddTask(&Z4c::SendU, this, id.restu);
-  id.recvu = tl["stagen"]->AddTask(&Z4c::RecvU, this, id.sendu);
-  id.bcs   = tl["stagen"]->AddTask(&Z4c::ApplyPhysicalBCs, this, id.recvu);
-  id.prol  = tl["stagen"]->AddTask(&Z4c::Prolongate, this, id.bcs);
-  id.algc  = tl["stagen"]->AddTask(&Z4c::EnforceAlgConstr, this, id.prol);
-  id.newdt = tl["stagen"]->AddTask(&Z4c::NewTimeStep, this, id.algc);
-  // "after_stagen" task list
-  id.csend = tl["after_stagen"]->AddTask(&Z4c::ClearSend, this, none);
-  id.crecv = tl["after_stagen"]->AddTask(&Z4c::ClearRecv, this, id.csend);
-  id.z4tad = tl["after_stagen"]->AddTask(&Z4c::Z4cToADM_, this, id.crecv);
-  id.admc  = tl["after_stagen"]->AddTask(&Z4c::ADMConstraints_, this, id.z4tad);
-  id.ptrck = tl["after_stagen"]->AddTask(&Z4c::PunctureTracker, this, id.admc);
-  id.cced = tl["after_stagen"]->AddTask(&Z4c::CCEDump, this, id.admc);
-  id.weyl_scalar  = tl["after_stagen"]->AddTask(&Z4c::CalcWeylScalar, this, id.z4tad);
-  id.weyl_rest = tl["after_stagen"]->AddTask(&Z4c::RestrictWeyl, this, id.weyl_scalar);
-  id.weyl_send = tl["after_stagen"]->AddTask(&Z4c::SendWeyl, this, id.weyl_rest);
-  id.weyl_recv = tl["after_stagen"]->AddTask(&Z4c::RecvWeyl, this, id.weyl_send);
-  id.weyl_prol  = tl["after_stagen"]->AddTask(&Z4c::ProlongateWeyl, this, id.weyl_recv);
-  id.csendweyl = tl["after_stagen"]->AddTask(&Z4c::ClearSendWeyl, this, id.weyl_prol);
-  id.crecvweyl = tl["after_stagen"]->AddTask(&Z4c::ClearRecvWeyl, this, id.csendweyl);
-  id.wave_extr = tl["after_stagen"]->AddTask(&Z4c::CalcWaveForm, this, id.crecvweyl);
-  id.ptrck = tl["after_stagen"]->AddTask(&Z4c::PunctureTracker, this, id.z4tad);
-  return;
-}
-=======
-
-namespace z4c {
->>>>>>> 79ee4db5
 
 //----------------------------------------------------------------------------------------
 //! \fn  void Z4c::QueueZ4cTasks
@@ -154,8 +96,8 @@
   pnr->QueueTask(&Z4c::CalcWaveForm, this, Z4c_Wave, "Z4c_Wave", Task_End,
                  {Z4c_ClearRW});
   pnr->QueueTask(&Z4c::TrackCompactObjects, this, Z4c_PT, "Z4c_PT", Task_End, {Z4c_Wave});
-}
-
+  pnr->QueueTask(&Z4c::CCEDump, this, CCEDump, "CCEDump", Task_End, {Z4c_PT});
+}
 //----------------------------------------------------------------------------------------
 //! \fn  void Wave::InitRecv
 //! \brief function to post non-blocking receives (with MPI), and initialize all boundary
