//========================================================================================
// AthenaXXX astrophysical plasma code
// Copyright(C) 2020 James M. Stone <jmstone@ias.edu> and the Athena code team
// Licensed under the 3-clause BSD License (the "LICENSE")
//========================================================================================
//! \file z4c_tasks.cpp
//! \brief functions that control z4c tasks in the appropriate task list

#include <map>
#include <memory>
#include <string>
#include <iostream>
#include <cstdio>

#include "athena.hpp"
#include "globals.hpp"
#include "parameter_input.hpp"
#include "tasklist/task_list.hpp"
#include "mesh/mesh.hpp"
#include "bvals/bvals.hpp"
#include "z4c/compact_object_tracker.hpp"
#include "z4c/horizon_dump.hpp"
#include "z4c/z4c.hpp"
#include "tasklist/numerical_relativity.hpp"
#include "z4c/cce/cce.hpp"

namespace z4c {

//----------------------------------------------------------------------------------------
//! \fn  void Z4c::QueueZ4cTasks
//! \brief queue Z4c tasks into NumericalRelativity
void Z4c::QueueZ4cTasks() {
  printf("AssembleZ4cTasks\n");
  using namespace mhd;     // NOLINT(build/namespaces)
  using namespace numrel;  // NOLINT(build/namespaces)
  NumericalRelativity *pnr = pmy_pack->pnr;
  auto &indcs = pmy_pack->pmesh->mb_indcs;

  // Start task list
  pnr->QueueTask(&Z4c::InitRecv, this, Z4c_Recv, "Z4c_Recv", Task_Start);
  pnr->QueueTask(&Z4c::InitRecvWeyl, this, Z4c_IRecvW, "Z4c_IRecvW", Task_Start);

  // Run task list
  pnr->QueueTask(&Z4c::CopyU, this, Z4c_CopyU, "Z4c_CopyU", Task_Run);
  switch (indcs.ng) {
    case 2:
      pnr->QueueTask(&Z4c::CalcRHS<2>, this, Z4c_CalcRHS, "Z4c_CalcRHS",
                     Task_Run, {Z4c_CopyU}, {MHD_SetTmunu});
      break;
    case 3:
      pnr->QueueTask(&Z4c::CalcRHS<3>, this, Z4c_CalcRHS, "Z4c_CalcRHS",
                     Task_Run, {Z4c_CopyU}, {MHD_SetTmunu});
      break;
    case 4:
      pnr->QueueTask(&Z4c::CalcRHS<4>, this, Z4c_CalcRHS, "Z4c_CalcRHS",
                     Task_Run, {Z4c_CopyU}, {MHD_SetTmunu});
      break;
  }
  pnr->QueueTask(&Z4c::Z4cBoundaryRHS, this, Z4c_SomBC, "Z4c_SomBC", Task_Run,
                 {Z4c_CalcRHS});
  pnr->QueueTask(&Z4c::ExpRKUpdate, this, Z4c_ExplRK, "Z4c_ExplRK", Task_Run,
                 {Z4c_SomBC},{MHD_EField});
  pnr->QueueTask(&Z4c::RestrictU, this, Z4c_RestU, "Z4c_RestU", Task_Run, {Z4c_ExplRK});
  pnr->QueueTask(&Z4c::SendU, this, Z4c_SendU, "Z4c_SendU", Task_Run, {Z4c_RestU});
  pnr->QueueTask(&Z4c::RecvU, this, Z4c_RecvU, "Z4c_RecvU", Task_Run, {Z4c_SendU});
  pnr->QueueTask(&Z4c::ApplyPhysicalBCs, this, Z4c_BCS, "Z4c_BCS", Task_Run, {Z4c_RecvU});
  pnr->QueueTask(&Z4c::Prolongate, this, Z4c_Prolong, "Z4c_Prolong", Task_Run, {Z4c_BCS});
  pnr->QueueTask(&Z4c::EnforceAlgConstr, this, Z4c_AlgC, "Z4c_AlgC", Task_Run,
                 {Z4c_Prolong});
  pnr->QueueTask(&Z4c::ConvertZ4cToADM, this, Z4c_Z4c2ADM, "Z4c_Z4c2ADM",
                 Task_Run, {Z4c_AlgC});
  if (pmy_pack->pdyngr != nullptr) {
    pnr->QueueTask(&Z4c::UpdateExcisionMasks, this, Z4c_Excise, "Z4c_Excise", Task_Run,
                   {Z4c_Z4c2ADM});
  }
  pnr->QueueTask(&Z4c::NewTimeStep, this, Z4c_Newdt, "Z4c_Newdt", Task_Run,
                 {Z4c_Z4c2ADM});

  // End task list
  pnr->QueueTask(&Z4c::ClearSend, this, Z4c_ClearS, "Z4c_ClearS", Task_End);
  pnr->QueueTask(&Z4c::ClearRecv, this, Z4c_ClearR, "Z4c_ClearR", Task_End, {Z4c_ClearS});
  /*pnr->QueueTask(&Z4c::Z4cToADM, this, Z4c_Z4c2ADM, "Z4c_Z4c2ADM", Task_End,
                 {Z4c_ClearR});*/
  pnr->QueueTask(&Z4c::ADMConstraints_, this, Z4c_ADMC, "Z4c_ADMC", Task_End,
  //               {Z4c_Z4c2ADM});
                 {Z4c_ClearR});
  pnr->QueueTask(&Z4c::CalcWeylScalar, this, Z4c_Weyl, "Z4c_Weyl", Task_End, {Z4c_ADMC});
  pnr->QueueTask(&Z4c::RestrictWeyl, this, Z4c_RestW, "Z4c_RestW", Task_End, {Z4c_Weyl});
  pnr->QueueTask(&Z4c::SendWeyl, this, Z4c_SendW, "Z4c_SendW", Task_End, {Z4c_RestW});
  pnr->QueueTask(&Z4c::RecvWeyl, this, Z4c_RecvW, "Z4c_RecvW", Task_End, {Z4c_SendW});
  pnr->QueueTask(&Z4c::ProlongateWeyl, this, Z4c_ProlW, "Z4c_ProlW", Task_End,
                 {Z4c_RecvW});
  pnr->QueueTask(&Z4c::ClearSendWeyl, this, Z4c_ClearSW, "Z4c_ClearS2", Task_End,
                 {Z4c_ProlW});
  pnr->QueueTask(&Z4c::ClearRecvWeyl, this, Z4c_ClearRW, "Z4c_ClearR2", Task_End,
                 {Z4c_ClearSW});
  pnr->QueueTask(&Z4c::CalcWaveForm, this, Z4c_Wave, "Z4c_Wave", Task_End,
                 {Z4c_ClearRW});
  pnr->QueueTask(&Z4c::TrackCompactObjects, this, Z4c_PT, "Z4c_PT", Task_End, {Z4c_Wave});
<<<<<<< HEAD
  pnr->QueueTask(&Z4c::CCEDump, this, Z4c_CCE, "CCEDump", Task_End, {Z4c_PT});
=======
  pnr->QueueTask(&Z4c::DumpHorizons, this, Z4c_DumpHorizon, "Z4c_DumpHorizon",
                Task_End, {Z4c_PT});
>>>>>>> 58935fea
}
//----------------------------------------------------------------------------------------
//! \fn  void Wave::InitRecv
//! \brief function to post non-blocking receives (with MPI), and initialize all boundary
//  receive status flags to waiting (with or without MPI) for Wave variables.

TaskStatus Z4c::InitRecv(Driver *pdrive, int stage) {
  TaskStatus tstat = pbval_u->InitRecv(nz4c);
  if (tstat != TaskStatus::complete) return tstat;
  return tstat;
}

//----------------------------------------------------------------------------------------
//! \fn  void Wave::ClearRecv
//! \brief Waits for all MPI receives to complete before allowing execution to continue

TaskStatus Z4c::ClearRecv(Driver *pdrive, int stage) {
  TaskStatus tstat = pbval_u->ClearRecv();
  if (tstat != TaskStatus::complete) return tstat;
  return tstat;
}

//----------------------------------------------------------------------------------------
//! \fn  void Z4c::ClearSend
//! \brief Waits for all MPI sends to complete before allowing execution to continue

TaskStatus Z4c::ClearSend(Driver *pdrive, int stage) {
  TaskStatus tstat = pbval_u->ClearSend();
  if (tstat != TaskStatus::complete) return tstat;
  return tstat;
}

//----------------------------------------------------------------------------------------
//! \fn  void Z4c::CopyU
//! \brief  copy u0 --> u1 in first stage

TaskStatus Z4c::CopyU(Driver *pdrive, int stage) {
  auto integrator = pdrive->integrator;

  auto &indcs = pmy_pack->pmesh->mb_indcs;
  int is = indcs.is, ie = indcs.ie;
  int js = indcs.js, je = indcs.je;
  int ks = indcs.ks, ke = indcs.ke;
  int nmb1 = pmy_pack->nmb_thispack - 1;
  int nvar = nz4c;
  auto &u0 = pmy_pack->pz4c->u0;
  auto &u1 = pmy_pack->pz4c->u1;

  // hierarchical parallel loop that updates conserved variables to intermediate step
  // using weights and fractional time step appropriate to stages of time-integrator.
  // Important to use vector inner loop for good performance on cpus
  if (integrator == "rk4") {
    Real &delta = pdrive->delta[stage-1];
    if (stage == 1) {
      Kokkos::deep_copy(DevExeSpace(), u1, u0);
    } else {
      par_for("CopyCons", DevExeSpace(),0, nmb1, 0, nvar-1, ks, ke, js, je, is, ie,
      KOKKOS_LAMBDA(int m, int n, int k, int j, int i){
        u1(m,n,k,j,i) += delta*u0(m,n,k,j,i);
      });
    }
  } else {
    if (stage == 1) {
      Kokkos::deep_copy(DevExeSpace(), u1, u0);
    }
  }
  return TaskStatus::complete;
}

//----------------------------------------------------------------------------------------
//! \fn  void Z4c::SendU
//! \brief sends cell-centered conserved variables

TaskStatus Z4c::SendU(Driver *pdrive, int stage) {
  TaskStatus tstat = pbval_u->PackAndSendCC(u0, coarse_u0);
  return tstat;
}

//----------------------------------------------------------------------------------------
//! \fn  void Z4c::RecvU
//! \brief receives cell-centered conserved variables

TaskStatus Z4c::RecvU(Driver *pdrive, int stage) {
  TaskStatus tstat = pbval_u->RecvAndUnpackCC(u0, coarse_u0);
  return tstat;
}

//----------------------------------------------------------------------------------------
//! \fn  void Z4c::EnforceAlgConstr
//! \brief

TaskStatus Z4c::EnforceAlgConstr(Driver *pdrive, int stage) {
  if (pmy_pack->pdyngr != nullptr || stage == pdrive->nexp_stages) {
    AlgConstr(pmy_pack);
  }
  return TaskStatus::complete;
}

//----------------------------------------------------------------------------------------
//! \fn  void Z4c::ADMToZ4c_
//! \brief

TaskStatus Z4c::ConvertZ4cToADM(Driver *pdrive, int stage) {
  if (pmy_pack->pdyngr != nullptr || stage == pdrive->nexp_stages) {
    Z4cToADM(pmy_pack);
  }
  return TaskStatus::complete;
}

//----------------------------------------------------------------------------------------
//! \fn void Z4c::UpdateExcisionMasks
//! \brief

TaskStatus Z4c::UpdateExcisionMasks(Driver *pdrive, int stage) {
  if (pmy_pack->pcoord->coord_data.bh_excise && stage == pdrive->nexp_stages) {
    pmy_pack->pcoord->UpdateExcisionMasks();
  }
  return TaskStatus::complete;
}

//----------------------------------------------------------------------------------------
//! \fn  void Z4c::ADM_Constraints_
//! \brief

TaskStatus Z4c::ADMConstraints_(Driver *pdrive, int stage) {
  auto &indcs = pmy_pack->pmesh->mb_indcs;
  if (stage == pdrive->nexp_stages) {
    switch (indcs.ng) {
      case 2: ADMConstraints<2>(pmy_pack);
              break;
      case 3: ADMConstraints<3>(pmy_pack);
              break;
      case 4: ADMConstraints<4>(pmy_pack);
              break;
    }
  }
  return TaskStatus::complete;
}

//----------------------------------------------------------------------------------------
//! \fn  void Z4c::RestrictU
//! \brief

TaskStatus Z4c::RestrictU(Driver *pdrive, int stage) {
  // Only execute Mesh function with SMR/SMR
  if (pmy_pack->pmesh->multilevel) {
    pmy_pack->pmesh->pmr->RestrictCC(u0, coarse_u0, true);
  }
  return TaskStatus::complete;
}

//----------------------------------------------------------------------------------------
//! \fn TaskList Z4c::Prolongate
//! \brief Wrapper task list function to prolongate conserved (or primitive) variables
//! at fine/coarse boundaries with SMR/AMR

TaskStatus Z4c::Prolongate(Driver *pdrive, int stage) {
  if (pmy_pack->pmesh->multilevel) {  // only prolongate with SMR/AMR
//    pbval_u->FillCoarseInBndryCC(u0, coarse_u0);
    pbval_u->ProlongateCC(u0, coarse_u0, true);
  }
  return TaskStatus::complete;
}

//----------------------------------------------------------------------------------------
//! \fn  void Hydro::ApplyPhysicalBCs
//! \brief

TaskStatus Z4c::ApplyPhysicalBCs(Driver *pdrive, int stage) {
  // only apply BCs if domain is not strictly periodic
  if (!(pmy_pack->pmesh->strictly_periodic)) {
    // physical BCs
    pbval_u->Z4cBCs((pmy_pack), (pbval_u->u_in), u0, coarse_u0);

    // user BCs
    if (pmy_pack->pmesh->pgen->user_bcs) {
      (pmy_pack->pmesh->pgen->user_bcs_func)(pmy_pack->pmesh);
    }
  }
  return TaskStatus::complete;
}

TaskStatus Z4c::TrackCompactObjects(Driver *pdrive, int stage) {
  if (stage == pdrive->nexp_stages) {
    for (auto & pt : ptracker) {
      pt->InterpolateVelocity(pmy_pack);
      pt->EvolveTracker();
      pt->WriteTracker();
    }
  }
  return TaskStatus::complete;
}

//----------------------------------------------------------------------------------------
// ! \fn TaskList CCEDump
// ! \brief CCE initial data for Pittnull code (cce dumps for Pittnull).

TaskStatus Z4c::CCEDump(Driver *pdrive, int stage) {
  float time_32 = static_cast<float>(pmy_pack->pmesh->time);
  float next_32 = static_cast<float>(cce_dump_last_output_time+cce_dump_dt);
  if ((time_32 >= next_32)) {
    if (stage == pdrive->nexp_stages) {
      //printf("%s:(ctime,dt)=(%f,%f)",__func__,pmy_pack->pmesh->time,cce_dump_dt);
      int cce_iter = 0;
      
      Kokkos::Timer timer;
      for (auto cce : pmy_pack->pz4c_cce) {
        cce->InterpolateAndDecompose(pmy_pack);
      }
      cce_dump_last_output_time = time_32;
    }
  }
  return TaskStatus::complete;
}


//----------------------------------------------------------------------------------------
//! \fn  void Z4c::CalcWeylScalar_
//! \brief

TaskStatus Z4c::CalcWeylScalar(Driver *pdrive, int stage) {
  if (pmy_pack->pz4c->nrad == 0) {
    return TaskStatus::complete;
  } else {
    float time_32 = static_cast<float>(pmy_pack->pmesh->time);
    if (last_output_time==time_32 && stage == pdrive->nexp_stages) {
      auto &indcs = pmy_pack->pmesh->mb_indcs;
      switch (indcs.ng) {
        case 2: Z4cWeyl<2>(pmy_pack);
                break;
        case 3: Z4cWeyl<3>(pmy_pack);
                break;
        case 4: Z4cWeyl<4>(pmy_pack);
                break;
      }
    }
    return TaskStatus::complete;
  }
}

TaskStatus Z4c::CalcWaveForm(Driver *pdrive, int stage) {
  if (pmy_pack->pz4c->nrad == 0) {
    return TaskStatus::complete;
  } else {
    float time_32 = static_cast<float>(pmy_pack->pmesh->time);
    if ((last_output_time==time_32) && (stage == pdrive->nexp_stages)) {
      WaveExtr(pmy_pack);
    }
    return TaskStatus::complete;
  }
}

//----------------------------------------------------------------------------------------
//! \fn  void Z4c::SendWeyl
//! \brief sends cell-centered conserved variables

TaskStatus Z4c::SendWeyl(Driver *pdrive, int stage) {
  if (pmy_pack->pz4c->nrad == 0) {
    return TaskStatus::complete;
  } else {
    float time_32 = static_cast<float>(pmy_pack->pmesh->time);
    if ((last_output_time==time_32) && (stage == pdrive->nexp_stages)) {
      TaskStatus tstat = pbval_weyl->PackAndSendCC(u_weyl, coarse_u_weyl);
      return tstat;
    } else {
      return TaskStatus::complete;
    }
  }
}

//----------------------------------------------------------------------------------------
//! \fn  void Z4c::RecvWeyl
//! \brief receives cell-centered conserved variables

TaskStatus Z4c::RecvWeyl(Driver *pdrive, int stage) {
  if (pmy_pack->pz4c->nrad == 0) {
    return TaskStatus::complete;
  } else {
    float time_32 = static_cast<float>(pmy_pack->pmesh->time);
    if ((last_output_time==time_32) && (stage == pdrive->nexp_stages)) {
      TaskStatus tstat = pbval_weyl->RecvAndUnpackCC(u_weyl, coarse_u_weyl);
      return tstat;
    } else {
      return TaskStatus::complete;
    }
  }
}

//----------------------------------------------------------------------------------------
//! \fn  void Z4c::RestrictU
//! \brief

TaskStatus Z4c::RestrictWeyl(Driver *pdrive, int stage) {
  if (pmy_pack->pz4c->nrad == 0) {
    return TaskStatus::complete;
  } else {
    float time_32 = static_cast<float>(pmy_pack->pmesh->time);
    if ((last_output_time==time_32) && (stage == pdrive->nexp_stages)) {
      if (pmy_pack->pmesh->multilevel) {
        pmy_pack->pmesh->pmr->RestrictCC(u_weyl, coarse_u_weyl, true);
      }
    }
    return TaskStatus::complete;
  }
}

//----------------------------------------------------------------------------------------
//! \fn TaskList Z4c::ProlongateWeyl
//! \brief Wrapper task list function to prolongate weyl scalar
//! at fine/coarse boundaries with SMR/AMR

TaskStatus Z4c::ProlongateWeyl(Driver *pdrive, int stage) {
  if (pmy_pack->pz4c->nrad == 0) {
    return TaskStatus::complete;
  } else {
    float time_32 = static_cast<float>(pmy_pack->pmesh->time);
    if ((last_output_time==time_32) && (stage == pdrive->nexp_stages)) {
      if (pmy_pack->pmesh->multilevel) {
        pbval_weyl->ProlongateCC(u_weyl, coarse_u_weyl);
      }
    }
    return TaskStatus::complete;
  }
}

//----------------------------------------------------------------------------------------
//! \fn  void Wave::InitRecvWeyl
//! \brief function to post non-blocking receives (with MPI), and initialize all boundary
//  receive status flags to waiting (with or without MPI) for Wave variables.

TaskStatus Z4c::InitRecvWeyl(Driver *pdrive, int stage) {
  if (pmy_pack->pz4c->nrad == 0) {
    return TaskStatus::complete;
  } else {
    float time_32 = static_cast<float>(pmy_pack->pmesh->time);
    float next_32 = static_cast<float>(last_output_time+waveform_dt);
    if (((time_32 >= next_32) || (time_32 == 0)) && stage == pdrive->nexp_stages) {
      last_output_time = time_32;
      TaskStatus tstat = pbval_weyl->InitRecv(2);
      return tstat;
    } else {
      return TaskStatus::complete;
    }
  }
}

//----------------------------------------------------------------------------------------
//! \fn  void Wave::ClearRecvWeyl
//! \brief Waits for all MPI receives to complete before allowing execution to continue

TaskStatus Z4c::ClearRecvWeyl(Driver *pdrive, int stage) {
  if (pmy_pack->pz4c->nrad == 0) {
    return TaskStatus::complete;
  } else {
    float time_32 = static_cast<float>(pmy_pack->pmesh->time);
    if ((last_output_time==time_32) && (stage == pdrive->nexp_stages)) {
      TaskStatus tstat = pbval_weyl->ClearRecv();
      return tstat;
    } else {
      return TaskStatus::complete;
    }
  }
}

//----------------------------------------------------------------------------------------
//! \fn  void Z4c::ClearSendWeyl
//! \brief Waits for all MPI sends to complete before allowing execution to continue

TaskStatus Z4c::ClearSendWeyl(Driver *pdrive, int stage) {
  if (pmy_pack->pz4c->nrad == 0) {
    return TaskStatus::complete;
  } else {
    float time_32 = static_cast<float>(pmy_pack->pmesh->time);
    if ((last_output_time==time_32) && (stage == pdrive->nexp_stages)) {
      TaskStatus tstat = pbval_weyl->ClearSend();
      return tstat;
    } else {
      return TaskStatus::complete;
    }
  }
}

TaskStatus Z4c::DumpHorizons(Driver *pdrive, int stage) {
  if (pmy_pack->pz4c->phorizon_dump.size() == 0 || stage != pdrive->nexp_stages) {
    return TaskStatus::complete;
  } else {
    float time_32 = static_cast<float>(pmy_pack->pmesh->time);
    float next_32 = static_cast<float>(pmy_pack->pz4c->phorizon_dump[0]
                                    ->horizon_last_output_time
                                    +pmy_pack->pz4c->phorizon_dump[0]->horizon_dt);
    if (((time_32 >= next_32) || (time_32 == 0))) {
      int i = 0;
      for (auto & hd : phorizon_dump) {
        hd->horizon_last_output_time = time_32;
        hd->SetGridAndInterpolate(pmy_pack->pz4c->ptracker[i]->GetPos());
        i++;
      }
    }
    return TaskStatus::complete;
  }

  return TaskStatus::complete;
}

} // namespace z4c<|MERGE_RESOLUTION|>--- conflicted
+++ resolved
@@ -97,12 +97,9 @@
   pnr->QueueTask(&Z4c::CalcWaveForm, this, Z4c_Wave, "Z4c_Wave", Task_End,
                  {Z4c_ClearRW});
   pnr->QueueTask(&Z4c::TrackCompactObjects, this, Z4c_PT, "Z4c_PT", Task_End, {Z4c_Wave});
-<<<<<<< HEAD
   pnr->QueueTask(&Z4c::CCEDump, this, Z4c_CCE, "CCEDump", Task_End, {Z4c_PT});
-=======
   pnr->QueueTask(&Z4c::DumpHorizons, this, Z4c_DumpHorizon, "Z4c_DumpHorizon",
-                Task_End, {Z4c_PT});
->>>>>>> 58935fea
+                Task_End, {Z4c_CCE});
 }
 //----------------------------------------------------------------------------------------
 //! \fn  void Wave::InitRecv
