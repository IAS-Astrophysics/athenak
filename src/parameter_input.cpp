--- conflicted
+++ resolved
@@ -103,15 +103,9 @@
     "comment", "job",
     "mesh", "meshblock", "mesh_refinement", "refined_region", "amr_criterion",
     "coord", "adm", "shearing_box",
-<<<<<<< HEAD
-    "time", "problem", "output", "units",
-    "hydro", "mhd", "ion-neutral", "radiation", "z4c", "z4c_amr", "cce",
-    "rad_srcterms", "hydro_srcterms", "mhd_srcterms", "particles"
-=======
     "time", "problem", "output",
     "hydro", "mhd", "ion-neutral", "radiation", "z4c", "z4c_amr", "cce",
     "rad_srcterms", "hydro_srcterms", "mhd_srcterms"
->>>>>>> c6a5284a
     };
 
   for (auto it1 = block.begin(); it1 != block.end(); ++it1) {
