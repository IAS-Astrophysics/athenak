--- conflicted
+++ resolved
@@ -151,11 +151,9 @@
         utils/lagrange_interpolator.cpp
         utils/tr_table.cpp
         utils/cart_grid.cpp
-<<<<<<< HEAD
         utils/watchdog.cpp
-=======
         utils/spherical_surface.cpp
->>>>>>> 7c91472a
+
 
         z4c/compact_object_tracker.cpp
         z4c/horizon_dump.cpp
