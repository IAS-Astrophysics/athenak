--- conflicted
+++ resolved
@@ -20,14 +20,6 @@
   : pmy_mesh(pm),
     coord_data(nmb)
 {
-<<<<<<< HEAD
-=======
-  // Read mass, spin, and excision radius with GR
-  coord_data.bh_mass = pin->GetOrAddReal("coord","m",0.0);
-  coord_data.bh_spin = pin->GetOrAddReal("coord","a",0.0);
-  coord_data.bh_Rmin = pin->GetOrAddReal("coord","Rmin",0.0);
-
->>>>>>> d5521c82
   // initialize MeshBlock cell indices
   coord_data.mb_indcs.ng  = indcs.ng;
   coord_data.mb_indcs.nx1 = indcs.nx1;
@@ -146,6 +138,7 @@
   coord_data.is_minkowski = pin->GetOrAddBoolean("coord","minkowski",false);
   coord_data.bh_mass = pin->GetReal("coord","m");
   coord_data.bh_spin = pin->GetReal("coord","a");
+  coord_data.bh_rmin = pin->GetOrAddReal("coord","rmin",0.0);
 }
 
 //----------------------------------------------------------------------------------------
