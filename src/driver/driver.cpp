//========================================================================================
// AthenaXXX astrophysical plasma code
// Copyright(C) 2020 James M. Stone <jmstone@ias.edu> and the Athena code team
// Licensed under the 3-clause BSD License (the "LICENSE")
//========================================================================================
//! \file driver.cpp
//  \brief implementation of functions in class Driver

#include <iostream>
#include <iomanip>    // std::setprecision()
#include <limits>
#include <algorithm>
#include <string> // string

#include "athena.hpp"
#include "globals.hpp"
#include "parameter_input.hpp"
#include "mesh/mesh.hpp"
#include "outputs/outputs.hpp"
#include "hydro/hydro.hpp"
#include "mhd/mhd.hpp"
#include "z4c/z4c.hpp"
#include "dyn_grmhd/dyn_grmhd.hpp"
#include "ion-neutral/ion-neutral.hpp"
#include "radiation/radiation.hpp"
#include "driver.hpp"

#if MPI_PARALLEL_ENABLED
#include <mpi.h>
#endif

//----------------------------------------------------------------------------------------
// constructor, initializes data structures and parameters
//
// First, define each time-integrator by setting weights for each step of the algorithm
// and the CFL number stability limit when coupled to the single-stage spatial operator.
// Currently, the explicit, multistage time-integrators must be expressed as 2S-type
// algorithms as in Ketcheson (2010) Algorithm 3, which incudes 2N (Williamson) and 2R
// (van der Houwen) popular 2-register low-storage RK methods. The 2S-type integrators
// depend on a bidiagonally sparse Shu-Osher representation; at each stage l:
//
//    U^{l} = a_{l,l-2}*U^{l-2} + a_{l-1}*U^{l-1}
//          + b_{l,l-2}*dt*Div(F_{l-2}) + b_{l,l-1}*dt*Div(F_{l-1}),
//
// where U^{l-1} and U^{l-2} are previous stages and a_{l,l-2}, a_{l,l-1}=(1-a_{l,l-2}),
// and b_{l,l-2}, b_{l,l-1} are weights that are different for each stage and
// integrator. Previous timestep U^{0} = U^n is given, and the integrator solves
// for U^{l} for 1 <= l <= nstages.
//
// The 2x RHS evaluations of Div(F) and source terms per stage is avoided by adding
// another weighted average / caching of these terms each stage. The API and framework
// is extensible to three register 3S* methods, although none are currently implemented.

// Notation: exclusively using "stage", equivalent in lit. to "substage" or "substep"
// (infrequently "step"), to refer to the intermediate values of U^{l} between each
// "timestep" = "cycle" in explicit, multistage methods.

Driver::Driver(ParameterInput *pin, Mesh *pmesh, Real wtlim, Kokkos::Timer* ptimer) :
  tlim(-1.0),
  nlim(-1),
  ndiag(1),
  nmb_updated_(0),
  npart_updated_(0),
  lb_efficiency_(0),
  pwall_clock_(ptimer),
  wall_time(wtlim),
  impl_src("ru",1,1,1,1,1,1) {
  // set time-evolution option (no default)
  {
    std::string evolution_t = pin->GetString("time","evolution");
    if (evolution_t.compare("static") == 0) {
      time_evolution = TimeEvolution::tstatic;  // cannot use 'static' (keyword);
    } else if (evolution_t.compare("kinematic") == 0) {
      time_evolution = TimeEvolution::kinematic;
    } else if (evolution_t.compare("dynamic") == 0) {
      time_evolution = TimeEvolution::dynamic;
    } else {
      std::cout<<"### FATAL ERROR in " << __FILE__ << " at line " << __LINE__ << std::endl
               <<"<hydro> evolution = '"<< evolution_t <<"' not implemented"<< std::endl;
      std::exit(EXIT_FAILURE);
    }
  } // extra brace to limit scope of string

  // read <time> parameters controlling driver if run requires time-evolution
  if (time_evolution != TimeEvolution::tstatic) {
    integrator = pin->GetOrAddString("time", "integrator", "rk2");
    tlim = pin->GetReal("time", "tlim");
    nlim = pin->GetOrAddInteger("time", "nlim", -1);
    ndiag = pin->GetOrAddInteger("time", "ndiag", 1);

    if (integrator == "rk1") {
      // RK1: first-order Runge-Kutta / the forward Euler (FE) method
      nimp_stages = 0;
      nexp_stages = 1;
      cfl_limit = 1.0;
      gam0[0] = 0.0;
      gam1[0] = 1.0;
      beta[0] = 1.0;
    } else if (integrator == "rk2") {
      // Heun's method / SSPRK (2,2): Gottlieb (2009) equation 3.1
      // Optimal (in error bounds) explicit two-stage, second-order SSPRK
      nimp_stages = 0;
      nexp_stages = 2;
      cfl_limit = 1.0;  // c_eff = c/nstages = 1/2 (Gottlieb (2009), pg 271)
      gam0[0] = 0.0;
      gam1[0] = 1.0;
      beta[0] = 1.0;

      gam0[1] = 0.5;
      gam1[1] = 0.5;
      beta[1] = 0.5;
    } else if (integrator == "rk3") {
      // SSPRK (3,3): Gottlieb (2009) equation 3.2
      // Optimal (in error bounds) explicit three-stage, third-order SSPRK
      nimp_stages = 0;
      nexp_stages = 3;
      cfl_limit = 1.0;  // c_eff = c/nstages = 1/3 (Gottlieb (2009), pg 271)
      gam0[0] = 0.0;
      gam1[0] = 1.0;
      beta[0] = 1.0;

      gam0[1] = 0.25;
      gam1[1] = 0.75;
      beta[1] = 0.25;

      gam0[2] = 2.0/3.0;
      gam1[2] = 1.0/3.0;
      beta[2] = 2.0/3.0;
    } else if (integrator == "rk4") {
      // RK4()4[2S] from Table 2 of Ketcheson (2010)
      // Non-SSP, explicit four-stage, fourth-order RK
      // Stability properties are similar to classical (non-SSP) RK4
      // (but ~2x L2 principal error norm).
      // Refer to Colella (2011) for linear stability analysis of constant coeff.
      nimp_stages = 0;
      nexp_stages = 4;

      // Colella (2011) eq 101; 1st order flux is most severe constraint
      cfl_limit = 1.3925;

      gam0[0] = 0.0;
      gam1[0] = 1.0;
      beta[0] = 1.193743905974738;

      gam0[1] = 0.121098479554482;
      gam1[1] = 0.721781678111411;
      beta[1] = 0.099279895495783;

      gam0[2] = -3.843833699660025;
      gam1[2] = 2.121209265338722;
      beta[2] = 1.131678018054042;

      gam0[3] = 0.546370891121863;
      gam1[3] = 0.198653035682705;
      beta[3] = 0.310665766509336;

      delta[0] = 1.0;
      delta[1] = 0.217683334308543;
      delta[2] = 1.065841341361089;
      delta[3] = 0.0;
    } else if (integrator == "imex2") {
      // IMEX-SSP2(3,2,2): Pareschi & Russo (2005) Table III.
      // two-stage explicit, three-stage implicit, second-order ImEx
      // Note explicit steps identical to RK2
      nimp_stages = 3;
      nexp_stages = 2;
      cfl_limit = 1.0;
      gam0[0] = 1.0;
      gam1[0] = 0.0;
      beta[0] = 1.0;

      gam0[1] = 0.5;
      gam1[1] = 0.5;
      beta[1] = 0.5;

      a_twid[0][0] = -1.0;
      a_twid[0][1] = 0.0;
      a_twid[0][2] = 0.0;

      a_twid[1][0] = 0.5;
      a_twid[1][1] = 0.0;
      a_twid[1][2] = 0.0;

      a_twid[2][0] = 0.0;
      a_twid[2][1] = 0.25;
      a_twid[2][2] = 0.25;
      a_impl = 0.5;
    } else if (integrator == "imex2+") {
      // IMEX(4,3,2): Krapp et al. (2024, arXiv:2310.04435), Eq.30.
      // three-stage explicit, four-stage implicit, second-order ImEx
      // two implicit stages added, adapting Athenak's overall architecture
      // Note explicit steps may not reduce to RK2 based on the parameters chosen
      nimp_stages = 4;
      nexp_stages = 3;
      cfl_limit = 1.0;
      gamma = 1.707106781186547;   //1+1/sqrt(2)
      gam0[0] = 1.0;
      gam1[0] = 0.0;
      beta[0] = gamma;

      gam0[1] = (2.0*gamma-1.0)/(2.0*gamma*gamma);
      gam1[1] = (1.0-(2.0*gamma-1.0)/(2.0*gamma*gamma));
      beta[1] = 1.0/(2.0*gamma);

      gam0[2] = 1.0;
      gam1[2] = 0.0;
      beta[2] = 0.0;

      a_twid[0][0] = 0.0;
      a_twid[0][1] = 0.0;
      a_twid[0][2] = 0.0;
      a_twid[0][3] = 0.0;

      a_twid[1][0] = 0.0;
      a_twid[1][1] = 0.0;
      a_twid[1][2] = 0.0;
      a_twid[1][3] = 0.0;

      a_twid[2][0] = 0.0;
      a_twid[2][1] = 0.0;
      a_twid[2][2] = (1.0-2.0*gamma*gamma)/2.0/gamma;
      a_twid[2][3] = 0.0;

      a_twid[3][0] = 0.0;
      a_twid[3][1] = 0.0;
      a_twid[3][2] = 0.0;
      a_twid[3][3] = 0.0;

      a_impl = gamma;
    } else if (integrator == "imex3") {
      // IMEX-SSP3(4,3,3): Pareschi & Russo (2005) Table VI.
      // three-stage explicit, four-stage implicit, third-order ImEx
      // Note explicit steps identical to RK3
      nimp_stages = 4;
      nexp_stages = 3;
      cfl_limit = 1.0;
      gam0[0] = 0.0;
      gam1[0] = 1.0;
      beta[0] = 1.0;

      gam0[1] = 0.25;
      gam1[1] = 0.75;
      beta[1] = 0.25;

      gam0[2] = 2.0/3.0;
      gam1[2] = 1.0/3.0;
      beta[2] = 2.0/3.0;

      Real a = 0.24169426078821;
      Real b = 0.06042356519705;
      Real e = 0.12915286960590;
      a_twid[0][0] = -2.0*a;
      a_twid[0][1] = 0.0;
      a_twid[0][2] = 0.0;
      a_twid[0][3] = 0.0;

      a_twid[1][0] = a;
      a_twid[1][1] = 1.0 - 2.0*a;
      a_twid[1][2] = 0.0;
      a_twid[1][3] = 0.0;

      a_twid[2][0] = b;
      a_twid[2][1] = e - ((1.0-a)/4.0);
      a_twid[2][2] = 0.5 - b - e - 1.25*a;
      a_twid[2][3] = 0.0;

      a_twid[3][0] = (-2.0/3.0)*b;
      a_twid[3][1] = (1.0 - 4.0*e)/6.0;
      a_twid[3][2] = (4.0*(b + e + a) - 1.0)/6.0;
      a_twid[3][3] = 2.0*(1.0 - a)/3.0;
      a_impl = a;
    // Error, unrecognized integrator name.
    } else {
      std::cout << "### FATAL ERROR in " << __FILE__ << " at line " << __LINE__
         << std::endl << "integrator=" << integrator << " not implemented. "
<<<<<<< HEAD
         << "Valid choices are [rk1,rk2,rk3,rk4,imex2,imex2+,imex3]." << std::endl;
=======
         << "Valid choices are [rk1,rk2,rk3,rk4,imex2,imex3]." << std::endl;
>>>>>>> 98b02850
      exit(EXIT_FAILURE);
    }
  }
}

//----------------------------------------------------------------------------------------
//! \fn Driver::ExecuteTaskList()
//! \brief Perform tasks over all MeshBlocks for the TaskList specified by string "tl".
//! Integer argument "stage" can be used to indicate at which step in overall algorithm
//! these tasks are to be performed, e.g. which stage of a multi-stage RK integrator.

void Driver::ExecuteTaskList(Mesh *pm, std::string tl, int stage) {
  MeshBlockPack* pmbp = pm->pmb_pack;
  for (int p=0; p<(pm->nmb_packs_thisrank); ++p) {
    if (!(pmbp->tl_map[tl]->Empty())) {pmbp->tl_map[tl]->Reset();}
  }
  int npack_left = (pm->nmb_packs_thisrank);
  while (npack_left > 0) {
    if (pmbp->tl_map[tl]->Empty()) {
      npack_left--;
    } else {
      if (!pmbp->tl_map[tl]->IsComplete()) {
        auto status = pmbp->tl_map[tl]->DoAvailable(this, stage);
        if (status == TaskListStatus::complete) { npack_left--; }
      }
    }
  }
  return;
}

//----------------------------------------------------------------------------------------
// Driver::Initialize()
// Tasks to be performed before execution of Driver, such as setting ghost zones (BCs),
//  outputting ICs, and computing initial time step

void Driver::Initialize(Mesh *pmesh, ParameterInput *pin, Outputs *pout, bool res_flag) {
  //---- Step 1.  Set conserved variables in ghost zones for all physics
  InitBoundaryValuesAndPrimitives(pmesh);

  //---- Step 2.  Compute time step (if problem involves time evolution)
  hydro::Hydro *phydro = pmesh->pmb_pack->phydro;
  mhd::MHD *pmhd = pmesh->pmb_pack->pmhd;
  radiation::Radiation *prad = pmesh->pmb_pack->prad;
  z4c::Z4c *pz4c = pmesh->pmb_pack->pz4c;
  if (time_evolution != TimeEvolution::tstatic) {
    if (phydro != nullptr) {
      (void) pmesh->pmb_pack->phydro->NewTimeStep(this, nexp_stages);
    }
    if (pmhd != nullptr) {
      (void) pmesh->pmb_pack->pmhd->NewTimeStep(this, nexp_stages);
    }
    if (prad != nullptr) {
      (void) pmesh->pmb_pack->prad->NewTimeStep(this, nexp_stages);
    }
    if (pz4c != nullptr) {
      (void) pmesh->pmb_pack->pz4c->NewTimeStep(this, nexp_stages);
    }

    pmesh->NewTimeStep(tlim);
  }

  //---- Step 3.  Cycle through output Types and load data / write files.
  if (!res_flag) { // only write outputs at the beginning of the run
    for (auto &out : pout->pout_list) {
      out->LoadOutputData(pmesh);
      out->WriteOutputFile(pmesh, pin);
    }
  }

  //---- Step 4.  Initialize various counters, timers, etc.
  run_time_.reset();
  nmb_updated_ = 0;

  // allocate memory for stiff source terms with ImEx integrators
  // only implemented for ion-neutral two fluid for now
  ion_neutral::IonNeutral *pionn = pmesh->pmb_pack->pionn;
  if (pionn != nullptr) {
    if (nimp_stages == 0) {
      std::cout << "### FATAL ERROR in " << __FILE__ << " at line " << __LINE__
          << std::endl << "IonNetral MHD can only be run with ImEx integrators."
          << std::endl;
      std::exit(EXIT_FAILURE);
    }
    int nmb = std::max((pmesh->pmb_pack->nmb_thispack), (pmesh->nmb_maxperrank));
    auto &indcs = pmesh->mb_indcs;
    int ncells1 = indcs.nx1 + 2*(indcs.ng);
    int ncells2 = (indcs.nx2 > 1)? (indcs.nx2 + 2*(indcs.ng)) : 1;
    int ncells3 = (indcs.nx3 > 1)? (indcs.nx3 + 2*(indcs.ng)) : 1;
    Kokkos::realloc(impl_src, nimp_stages, nmb, 8, ncells3, ncells2, ncells1);
  }

  return;
}


//----------------------------------------------------------------------------------------
//! \fn Driver::Execute()
//! \brief Executes "main loop" by running all relevant task lists over all MeshBlockPacks
//! until a relevant stopping criteria is found (e.g. t > tlim). Calls AMR driver, and
//! performs outputs. Updates counters like (ncycle, time, etc.)

void Driver::Execute(Mesh *pmesh, ParameterInput *pin, Outputs *pout) {
  if (global_variable::my_rank == 0) {
    std::cout << "\nSetup complete, executing task list(s)...\n" << std::endl;
  }

  if (time_evolution == TimeEvolution::tstatic) {
    // TODO(@user): add work for time static problems here
  } else {
    Real elapsed_time = -1.;
    if (wall_time > 0.) {
      elapsed_time = UpdateWallClock();
    }
    while ((pmesh->time < tlim) && (pmesh->ncycle < nlim || nlim < 0) &&
           (elapsed_time < wall_time)) {
      if (global_variable::my_rank == 0) {OutputCycleDiagnostics(pmesh);}

      // Execute TaskLists
      // Work before time integrator indicated by "0" in stage
      ExecuteTaskList(pmesh, "before_timeintegrator", 0);

      // time-integrator tasks for each stage of integrator
      for (int stage=1; stage<=(nexp_stages); ++stage) {
        ExecuteTaskList(pmesh, "before_stagen", stage);
        ExecuteTaskList(pmesh, "stagen", stage);
        ExecuteTaskList(pmesh, "after_stagen", stage);
      }

      // Work after time integrator indicated by "1" in stage
      ExecuteTaskList(pmesh, "after_timeintegrator", 1);

      // Work outside of TaskLists:
      // increment time, ncycle, etc.
      pmesh->time = pmesh->time + pmesh->dt;
      pmesh->ncycle++;
      nmb_updated_ += pmesh->nmb_total;
      npart_updated_ += pmesh->nprtcl_total;
      // load balancing efficiency
      if (global_variable::nranks > 1) {
        int minnmb = std::numeric_limits<int>::max();
        for (int i=0; i<global_variable::nranks; ++i) {
          minnmb = std::min(minnmb, pmesh->nmb_eachrank[i]);
        }
        lb_efficiency_ += static_cast<float>(minnmb*(global_variable::nranks))/
            static_cast<float>(pmesh->nmb_total);
      }

      // Test for/make outputs
      for (auto &out : pout->pout_list) {
        // compare at floating point (32-bit) precision to reduce effect of round off
        float time_32 = static_cast<float>(pmesh->time);
        float next_32 = static_cast<float>(out->out_params.last_time+out->out_params.dt);
        float tlim_32 = static_cast<float>(tlim);
        int &dcycle_ = out->out_params.dcycle;

        if (((out->out_params.dt > 0.0) && ((time_32 >= next_32) && (time_32<tlim_32))) ||
            ((dcycle_ > 0) && ((pmesh->ncycle)%(dcycle_) == 0)) ) {
          out->LoadOutputData(pmesh);
          out->WriteOutputFile(pmesh, pin);
        }
      }

      // AMR
      if (pmesh->adaptive) {pmesh->pmr->AdaptiveMeshRefinement(this, pin);}
      // compute new timestep AFTER all Meshblocks refined/derefined
      pmesh->NewTimeStep(tlim);

      // Update wall clock time if needed.
      if (wall_time > 0.) {
        elapsed_time = UpdateWallClock();
      }
    }  // end while
  }    // end of (time_evolution != tstatic) clause
  return;
}

//----------------------------------------------------------------------------------------
//! \fn Driver::Finalize()
//! \brief Tasks to be performed after execution of Driver, such as making final output
//!  and printing diagnostic messages

void Driver::Finalize(Mesh *pmesh, ParameterInput *pin, Outputs *pout) {
  // cycle through output Types and load data / write files
  //  This design allows for asynchronous outputs to implemented in the future.
  for (auto &out : pout->pout_list) {
    out->LoadOutputData(pmesh);
    out->WriteOutputFile(pmesh, pin);
  }

  // call any problem specific functions to do work after main loop
  if (pmesh->pgen->pgen_final_func != nullptr) {
    (pmesh->pgen->pgen_final_func)(pin, pmesh);
  }

  float exe_time = run_time_.seconds();

  if (time_evolution != TimeEvolution::tstatic) {
#if MPI_PARALLEL_ENABLED
    // Collect number of MeshBlocks communicated during load balancing across all ranks
    if (pmesh->adaptive) {
      MPI_Allreduce(MPI_IN_PLACE, &(pmesh->pmr->nmb_sent_thisrank), 1, MPI_INT, MPI_SUM,
                    MPI_COMM_WORLD);
    }
#endif
    if (global_variable::my_rank == 0) {
      // Print diagnostic messages related to the end of the simulation
      OutputCycleDiagnostics(pmesh);
      if (pmesh->ncycle == nlim) {
        std::cout << std::endl << "Terminating on cycle limit" << std::endl;
      } else if (pmesh->time >= tlim) {
        std::cout << std::endl << "Terminating on time limit" << std::endl;
      } else {
        std::cout << std::endl << "Terminating on wall clock limit" << std::endl;
      }

      std::cout << "time=" << pmesh->time << " cycle=" << pmesh->ncycle << std::endl;
      std::cout << "tlim=" << tlim << " nlim=" << nlim << std::endl;

      if (pmesh->adaptive) {
        std::cout << std::endl << "Current number of MeshBlocks = " << pmesh->nmb_total
          << std::endl << pmesh->pmr->nmb_created << " MeshBlocks created, "
          << pmesh->pmr->nmb_deleted << " deleted by AMR" << std::endl;
#if MPI_PARALLEL_ENABLED
        std::cout << pmesh->pmr->nmb_sent_thisrank << " communicated for load balancing, "
          <<"load balancing efficiency = " << (lb_efficiency_/pmesh->ncycle) << std::endl;
#endif
      }

      // Calculate and print the zone-cycles/cpu-second
      // Note the need for 64-bit integers since nmb_updated can easily exceed 2^32.
      std::uint64_t zonecycles = nmb_updated_ *
                                 static_cast<uint64_t>(pmesh->NumberOfMeshBlockCells());
      float zcps = static_cast<float>(zonecycles) / exe_time;
      float pups = static_cast<float>(npart_updated_) / exe_time;

      std::cout << std::endl << "MeshBlock-cycles = " << nmb_updated_ << std::endl;
      std::cout << "cpu time used  = " << exe_time << std::endl;
      std::cout << "zone-cycles/cpu_second = " << zcps << std::endl;
      std::cout << "particle-updates/cpu_second = " << pups << std::endl;
    }
  }
  return;
}

//----------------------------------------------------------------------------------------
//! \fn Driver::OutputCycleDiagnostics()
//! \brief Simple function to print diagnostics every 'ndiag' cycles to stdout

void Driver::OutputCycleDiagnostics(Mesh *pm) {
//  const int dtprcsn = std::numeric_limits<Real>::max_digits10 - 1;
  const int dtprcsn = 6;
  if (pm->ncycle % ndiag == 0) {
    Real elapsed = pwall_clock_->seconds();
    std::cout << "elapsed=" << std::scientific << std::setprecision(dtprcsn) << elapsed
              << " cycle=" << pm->ncycle
              << " time=" << pm->time << " dt=" << pm->dt << std::endl;
  }
  return;
}

//----------------------------------------------------------------------------------------
//! \fn Driver::UpdateWallClock()
//! \brief Update and sync the wall clock across all MPI ranks. This is necessary because
//! the different MPI ranks may 1) initialize their timers at slightly different times,
//! and 2) may reach the end of a loop to update their timers at slightly different times.
//! This may result in a weird problem where one or more ranks have timers that fall
//! slightly below the wall clock time while others determine that it's time to quit.

Real Driver::UpdateWallClock() {
  Real tnow;
  if (global_variable::my_rank == 0) {
    tnow = pwall_clock_->seconds();
  }
#if MPI_PARALLEL_ENABLED
  MPI_Bcast(&tnow, 1, MPI_DOUBLE, 0, MPI_COMM_WORLD);
#endif
  return tnow;
}

//----------------------------------------------------------------------------------------
//! \fn Driver::InitBoundaryValuesAndPrimitives()
//! \brief Sets boundary conditions on conserved and initializes primitives.  Used both
//! on initialization, and when new MBs created with AMR.

void Driver::InitBoundaryValuesAndPrimitives(Mesh *pm) {
  // Note: with MPI, sends on ALL MBs must be complete before receives execute

  // Initialize Z4c
  z4c::Z4c *pz4c = pm->pmb_pack->pz4c;
  if (pz4c != nullptr) {
    (void) pz4c->RestrictU(this, 0);
    (void) pz4c->InitRecv(this, -1);  // stage < 0 suppresses InitFluxRecv
    (void) pz4c->SendU(this, 0);
    (void) pz4c->ClearSend(this, -1);
    (void) pz4c->ClearRecv(this, -1);
    (void) pz4c->RecvU(this, 0);
    (void) pz4c->Z4cBoundaryRHS(this, 0);
    (void) pz4c->ApplyPhysicalBCs(this, 0);
    (void) pz4c->Prolongate(this, 0);
  }

  // Initialize HYDRO: ghost zones and primitive variables (everywhere)
  // includes communications for shearing box boundaries
  hydro::Hydro *phydro = pm->pmb_pack->phydro;
  if (phydro != nullptr) {
    // following functions return a TaskStatus, but it is ignored so cast to (void)
    (void) phydro->RestrictU(this, 0);
    (void) phydro->InitRecv(this, -1);  // stage < 0 suppresses InitFluxRecv
    (void) phydro->SendU(this, 0);
    (void) phydro->ClearSend(this, -1); // stage = -1 only clear SendU
    (void) phydro->ClearRecv(this, -1); // stage = -1 only clear RecvU
    (void) phydro->RecvU(this, 0);
    (void) phydro->SendU_Shr(this, 0);
    (void) phydro->ClearSend(this, -4); // stage = -4 only clear SendU_Shr
    (void) phydro->ClearRecv(this, -4); // stage = -4 only clear RecvU_Shr
    (void) phydro->RecvU_Shr(this, 0);
    (void) phydro->ApplyPhysicalBCs(this, 0);
    (void) phydro->Prolongate(this, 0);
    (void) phydro->ConToPrim(this, 0);
  }

  // Initialize MHD: ghost zones and primitive variables (everywhere)
  // includes communications for shearing box boundaries
  mhd::MHD *pmhd = pm->pmb_pack->pmhd;
  dyngr::DynGRMHD *pdyngr = pm->pmb_pack->pdyngr;
  if (pmhd != nullptr) {
    (void) pmhd->RestrictU(this, 0);
    (void) pmhd->RestrictB(this, 0);
    (void) pmhd->InitRecv(this, -1);  // stage < 0 suppresses InitFluxRecv
    (void) pmhd->SendU(this, 0);
    (void) pmhd->SendB(this, 0);
    (void) pmhd->ClearSend(this, -1); // stage = -1 only clear SendU, SendB
    (void) pmhd->ClearRecv(this, -1); // stage = -1 only clear RecvU, RecvB
    (void) pmhd->RecvU(this, 0);
    (void) pmhd->RecvB(this, 0);
    (void) pmhd->SendU_Shr(this, 0);
    (void) pmhd->SendB_Shr(this, 0);
    (void) pmhd->ClearSend(this, -4); // stage = -4 only clear SendU_Shr, SendB_Shr
    (void) pmhd->ClearRecv(this, -4); // stage = -4 only clear RecvU_Shr, SendB_Shr
    (void) pmhd->RecvU_Shr(this, 0);
    (void) pmhd->RecvB_Shr(this, 0);
    (void) pmhd->ApplyPhysicalBCs(this, 0);
    (void) pmhd->Prolongate(this, 0);
    if (pdyngr == nullptr) {
      (void) pmhd->ConToPrim(this, 0);
    } else {
      if (pz4c != nullptr) {
        (void) pz4c->ConvertZ4cToADM(this, 0);
      }
      (void) pdyngr->ConToPrim(this, 0);
    }
  }

  // Initialize radiation: ghost zones and intensity (everywhere)
  // DOES NOT include communications for shearing box boundaries
  radiation::Radiation *prad = pm->pmb_pack->prad;
  if (prad != nullptr) {
    (void) prad->RestrictI(this, 0);
    (void) prad->InitRecv(this, -1);  // stage < 0 suppresses InitFluxRecv
    (void) prad->SendI(this, 0);
    (void) prad->ClearSend(this, -1);
    (void) prad->ClearRecv(this, -1);
    (void) prad->RecvI(this, 0);
    (void) prad->ApplyPhysicalBCs(this, 0);
    (void) prad->Prolongate(this, 0);
  }

  return;
}<|MERGE_RESOLUTION|>--- conflicted
+++ resolved
@@ -273,11 +273,7 @@
     } else {
       std::cout << "### FATAL ERROR in " << __FILE__ << " at line " << __LINE__
          << std::endl << "integrator=" << integrator << " not implemented. "
-<<<<<<< HEAD
-         << "Valid choices are [rk1,rk2,rk3,rk4,imex2,imex2+,imex3]." << std::endl;
-=======
          << "Valid choices are [rk1,rk2,rk3,rk4,imex2,imex3]." << std::endl;
->>>>>>> 98b02850
       exit(EXIT_FAILURE);
     }
   }
