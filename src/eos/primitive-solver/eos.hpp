--- conflicted
+++ resolved
@@ -316,11 +316,7 @@
   // \brief Get the equilibrium temperature and species fractions from the energy and total lepton fractions
   //
   //  \param[in]    n       The number density
-<<<<<<< HEAD
-  //  \param[in]    e       The energy density
-=======
   //  \param[in]    e       The total energy density (fluid plus neutrinos)
->>>>>>> e19bfc90
   //  \param[in]    Yl      An array of size n_species of the total lepton fractions.
   //  \param[inout] T_eq    The equilibrium temperature.
   //  \param[inout] Y_eq    The equilibrium particle fractions.
@@ -367,13 +363,13 @@
     //! \fn Real GetLeptonFractions(Real n, Real *Y, Real n_nu[6], Real *Yl)
   // \brief Get the total lepton fractions for each generation of matter from the species fractions and the neutrino number densities.
   //
-  //  \param[in]    n    The number density (N.B this should already be in EoS units, via rho/GetBaryonMass())
+  //  \param[in]    n    The number density
   //  \param[in]    Y    The particle fractions.
-  //  \param[in]    n_nu The number densities for each neutrino species (e, ae, m, am, t, at) (N.B. these are expected to be in code units).
+  //  \param[in]    n_nu The number densities for each neutrino species (e, ae, m, am, t, at).
   //  \param[inout] Yl   The total lepton fractions.
   inline void GetLeptonFractions(Real n, Real *Y, Real n_nu[6], Real *Yl) const {
     for (int i=0; i<3; ++i) {
-      Yl[i] = Y[i] + n_units*(n_nu[2*i] - n_nu[2*i+1])/n;
+      Yl[i] = Y[i] + (n_nu[2*i] - n_nu[2*i+1])/n;
     }
 
     return;
