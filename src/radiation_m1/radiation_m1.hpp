--- conflicted
+++ resolved
@@ -67,23 +67,6 @@
   RadiationM1(MeshBlockPack *ppack, ParameterInput *pin);
   ~RadiationM1();
 
-<<<<<<< HEAD
-  int nvars{};
-  DvceArray5D<Real> rN0; // evolved variables--radiation number density
-  DvceArray5D<Real> rE0; // evolved variables--radiation energy density
-  DvceArray5D<Real> rFx0; // evolved variables--radiation flux density on x dir.
-  DvceArray5D<Real> rFy0; // evolved variables--radiation flux density on y dir.
-  DvceArray5D<Real> rFz0; // evolved variables--radiation flux density on z dir.
-
-  DvceArray5D<Real> rN1; // evolved variables--radiation number density at intermediate step
-  DvceArray5D<Real> rE1; // evolved variables--radiation energy density at intermediate step
-  DvceArray5D<Real> rFx1; // evolved variables--radiation flux density on x dir. at intermediate step
-  DvceArray5D<Real> rFy1; // evolved variables--radiation flux density on y dir. at intermediate step
-  DvceArray5D<Real> rFz1; // evolved variables--radiation flux density on z dir. at intermediate step
-
-  DvceArray5D<Real> u0;        // evolved variables
-  DvceArray5D<Real> coarse_u0; // evolved variables on 2x coarser grid
-=======
   int nvars;                        // no. of evolved variables per species
   int nspecies;                     // no. of species
   int nvarstot;                     // total no. of evolved variables
@@ -96,7 +79,6 @@
   DvceFaceFld5D<Real> uflx;         // fluxes of evo. quantities on cell faces
   DvceArray5D<Real> u_mu_data;      // fluid velocity
   AthenaTensor<Real, TensorSymm::NONE, 4, 1> u_mu;
->>>>>>> 95ac3168
 
   MeshBoundaryValuesCC *pbval_u; // Communication buffers and functions for u
   RadiationM1TaskIDs id;         // container to hold names of TaskIDs
