//========================================================================================
// AthenaXXX astrophysical plasma code
// Copyright(C) 2020 James M. Stone <jmstone@ias.edu> and the Athena code team
// Licensed under the 3-clause BSD License (the "LICENSE")
//========================================================================================
//! \file radiation_m1.cpp
//  \brief implementation for Grey M1 radiation class

#include <algorithm>
#include <iostream>
#include <string>

#include "athena.hpp"
#include "mesh/mesh.hpp"
#include "parameter_input.hpp"
#include "radiation_m1/radiation_m1.hpp"

namespace radiationm1 {

RadiationM1::RadiationM1(MeshBlockPack *ppack, ParameterInput *pin)
<<<<<<< HEAD
    : pmy_pack(ppack),
      rN0("cons", 1, 1, 1, 1, 1), 
      rE0("cons", 1, 1, 1, 1, 1),
      rFx0("cons", 1, 1, 1, 1, 1),
      rFy0("cons", 1, 1, 1, 1, 1),
      rFz0("cons", 1, 1, 1, 1, 1),
      rN1("cons", 1, 1, 1, 1, 1),
      rE1("cons", 1, 1, 1, 1, 1),
      rFx1("cons", 1, 1, 1, 1, 1),
      rFy1("cons", 1, 1, 1, 1, 1),
      rFz1("cons", 1, 1, 1, 1, 1),
      u0("cons", 1, 1, 1, 1, 1),
      coarse_u0("ccons", 1, 1, 1, 1, 1), 
      u1("cons1", 1, 1, 1, 1, 1),
      uflx("uflx", 1, 1, 1, 1, 1) {
=======
    : pmy_pack(ppack), u0("cons", 1, 1, 1, 1, 1),
      coarse_u0("ccons", 1, 1, 1, 1, 1), u1("cons1", 1, 1, 1, 1, 1),
      uflx("uflx", 1, 1, 1, 1, 1), beam_source_vals("beam_vals", 1) {

  // parameters
  nspecies = pin->GetOrAddInteger("radiation_m1", "num_species", 1);
  params.rad_E_floor = pin->GetOrAddReal("radiation_m1", "rad_E_floor", 1e-14);
  params.rad_eps = pin->GetOrAddReal("radiation_m1", "rad_eps", 1e-14);
  std::string closure_fun =
      pin->GetOrAddString("radiation_m1", "closure_fun", "minerbo");
  if (closure_fun == "minerbo") {
    params.closure_fun = Minerbo;
  } else if (closure_fun == "eddington") {
    params.closure_fun = Eddington;
  } else {
    params.closure_fun = Thin;
  }
>>>>>>> 95ac3168

  // Total number of MeshBlocks on this rank to be used in array dimensioning
  int nmb = std::max((ppack->nmb_thispack), (ppack->pmesh->nmb_maxperrank));

  // Evolved variables: E, F_x, F_y, F_z, N (if nspecies > 1)
  nvars = (nspecies > 1) ? 5 : 4;
  nvarstot = nvars * nspecies;

  // allocate memory for evolved variables
  auto &indcs = pmy_pack->pmesh->mb_indcs;
  int ncells1 = indcs.nx1 + 2 * (indcs.ng);
  int ncells2 = (indcs.nx2 > 1) ? (indcs.nx2 + 2 * (indcs.ng)) : 1;
  int ncells3 = (indcs.nx3 > 1) ? (indcs.nx3 + 2 * (indcs.ng)) : 1;
  Kokkos::realloc(u0, nmb, nvarstot, ncells3, ncells2, ncells1);

  // allocate memory for evolved variables on coarse mesh
  if (ppack->pmesh->multilevel) {
    int n_ccells1 = indcs.cnx1 + 2 * (indcs.ng);
    int n_ccells2 = (indcs.cnx2 > 1) ? (indcs.cnx2 + 2 * (indcs.ng)) : 1;
    int n_ccells3 = (indcs.cnx3 > 1) ? (indcs.cnx3 + 2 * (indcs.ng)) : 1;
    Kokkos::realloc(coarse_u0, nmb, nvarstot, n_ccells3, n_ccells2, n_ccells1);
  }

  // allocate second registers, fluxes
  Kokkos::realloc(u1, nmb, nvarstot, ncells3, ncells2, ncells1);
  Kokkos::realloc(uflx.x1f, nmb, nvarstot, ncells3, ncells2, ncells1);
  Kokkos::realloc(uflx.x2f, nmb, nvarstot, ncells3, ncells2, ncells1);
  Kokkos::realloc(uflx.x3f, nmb, nvarstot, ncells3, ncells2, ncells1);

  // allocate velocity and lab radiation pressure
  Kokkos::realloc(u_mu_data, nmb, 4, ncells3, ncells2, ncells1);
  u_mu.InitWithShallowSlice(u_mu_data, 0, 3);
  Kokkos::realloc(P_dd, nmb, 6 * nspecies, ncells3, ncells2,
                  ncells1); // stores Pxx, Pxy, Pxz, Pyy, Pyz, Pzz
  // radiation mask
  Kokkos::realloc(radiation_mask, nmb, ncells3, ncells2, ncells1);
  Kokkos::deep_copy(radiation_mask, false);

  // allocate boundary buffers for evolved (cell-centered) variables
  pbval_u = new MeshBoundaryValuesCC(ppack, pin, false);
  pbval_u->InitializeBuffers(nvars);
}

//----------------------------------------------------------------------------------------
// destructor
RadiationM1::~RadiationM1() { delete pbval_u; }
} // namespace radiationm1<|MERGE_RESOLUTION|>--- conflicted
+++ resolved
@@ -18,23 +18,6 @@
 namespace radiationm1 {
 
 RadiationM1::RadiationM1(MeshBlockPack *ppack, ParameterInput *pin)
-<<<<<<< HEAD
-    : pmy_pack(ppack),
-      rN0("cons", 1, 1, 1, 1, 1), 
-      rE0("cons", 1, 1, 1, 1, 1),
-      rFx0("cons", 1, 1, 1, 1, 1),
-      rFy0("cons", 1, 1, 1, 1, 1),
-      rFz0("cons", 1, 1, 1, 1, 1),
-      rN1("cons", 1, 1, 1, 1, 1),
-      rE1("cons", 1, 1, 1, 1, 1),
-      rFx1("cons", 1, 1, 1, 1, 1),
-      rFy1("cons", 1, 1, 1, 1, 1),
-      rFz1("cons", 1, 1, 1, 1, 1),
-      u0("cons", 1, 1, 1, 1, 1),
-      coarse_u0("ccons", 1, 1, 1, 1, 1), 
-      u1("cons1", 1, 1, 1, 1, 1),
-      uflx("uflx", 1, 1, 1, 1, 1) {
-=======
     : pmy_pack(ppack), u0("cons", 1, 1, 1, 1, 1),
       coarse_u0("ccons", 1, 1, 1, 1, 1), u1("cons1", 1, 1, 1, 1, 1),
       uflx("uflx", 1, 1, 1, 1, 1), beam_source_vals("beam_vals", 1) {
@@ -52,7 +35,6 @@
   } else {
     params.closure_fun = Thin;
   }
->>>>>>> 95ac3168
 
   // Total number of MeshBlocks on this rank to be used in array dimensioning
   int nmb = std::max((ppack->nmb_thispack), (ppack->pmesh->nmb_maxperrank));
