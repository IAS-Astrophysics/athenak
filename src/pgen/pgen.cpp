//========================================================================================
// AthenaXXX astrophysical plasma code
// Copyright(C) 2020 James M. Stone <jmstone@ias.edu> and the Athena code team
// Licensed under the 3-clause BSD License (the "LICENSE")
//========================================================================================
//! \file pgen.cpp
//! \brief Implementation of constructors and functions in class ProblemGenerator.
//! Default constructor calls problem generator function, while  constructor for restarts
//! reads data from restart file, as well as re-initializing problem-specific data.

#include <iostream>
#include <string>
#include <utility>
#include <algorithm>
#include <cstdio>

#include "athena.hpp"
#include "geodesic-grid/geodesic_grid.hpp"
#include "globals.hpp"
#include "parameter_input.hpp"
#include "mesh/mesh.hpp"
#include "eos/eos.hpp"
#include "hydro/hydro.hpp"
#include "mhd/mhd.hpp"
#include "coordinates/adm.hpp"
#include "z4c/compact_object_tracker.hpp"
#include "z4c/z4c.hpp"
#include "radiation/radiation.hpp"
#include "pgen.hpp"


//----------------------------------------------------------------------------------------
// default constructor, calls pgen function.

ProblemGenerator::ProblemGenerator(ParameterInput *pin, Mesh *pm) :
    user_bcs(false),
    user_srcs(false),
    user_hist(false),
    pmy_mesh_(pm) {
  // check for user-defined boundary conditions
  for (int dir=0; dir<6; ++dir) {
    if (pm->mesh_bcs[dir] == BoundaryFlag::user) {
      user_bcs = true;
    }
  }

  user_srcs = pin->GetOrAddBoolean("problem","user_srcs",false);
  user_hist = pin->GetOrAddBoolean("problem","user_hist",false);

  // second argument false since this IS NOT a restart
  CallProblemGenerator(pin, false);

  // Check that user defined BCs were enrolled if needed
  if (user_bcs) {
    if (user_bcs_func == nullptr) {
      std::cout << "### FATAL ERROR in " << __FILE__ << " at line " << __LINE__
                << std::endl << "User BCs specified in <mesh> block, but not enrolled "
                << "by SetProblemData()." << std::endl;
      exit(EXIT_FAILURE);
    }
  }
  // Check that user defined srcterms were enrolled if needed
  if (user_srcs) {
    if (user_srcs_func == nullptr) {
      std::cout << "### FATAL ERROR in " << __FILE__ << " at line " << __LINE__
                << std::endl << "User SRCs specified in <problem> block, but not "
                << "enrolled by UserProblem()." << std::endl;
      exit(EXIT_FAILURE);
    }
  }
  // Check that user defined history outputs were enrolled if needed
  if (user_hist) {
    if (user_hist_func == nullptr) {
      std::cout << "### FATAL ERROR in " << __FILE__ << " at line " << __LINE__
                << std::endl << "User history output specified in <problem> block, but "
                << "not enrolled by UserProblem()." << std::endl;
      exit(EXIT_FAILURE);
    }
  }
}

//----------------------------------------------------------------------------------------
// constructor for restarts
// When called, data needed to rebuild mesh has been read from restart file by
// Mesh::BuildTreeFromRestart() function. This constructor reads from the restart file and
// initializes all the dependent variables (u0,b0,etc) stored in each Physics class. It
// also calls ProblemGenerator::SetProblemData() function to set any user-defined BCs,
// and any data necessary for restart runs to continue correctly.

ProblemGenerator::ProblemGenerator(ParameterInput *pin, Mesh *pm, IOWrapper resfile,
                                   bool single_file_per_rank) :
    user_bcs(false),
    user_srcs(false),
    user_hist(false),
    pmy_mesh_(pm) {
  // check for user-defined boundary conditions
  for (int dir=0; dir<6; ++dir) {
    if (pm->mesh_bcs[dir] == BoundaryFlag::user) {
      user_bcs = true;
    }
  }
  user_srcs = pin->GetOrAddBoolean("problem","user_srcs",false);
  user_hist = pin->GetOrAddBoolean("problem","user_hist",false);

  // get spatial dimensions of arrays, including ghost zones
  auto &indcs = pm->pmb_pack->pmesh->mb_indcs;
  int nout1 = indcs.nx1 + 2*(indcs.ng);
  int nout2 = (indcs.nx2 > 1)? (indcs.nx2 + 2*(indcs.ng)) : 1;
  int nout3 = (indcs.nx3 > 1)? (indcs.nx3 + 2*(indcs.ng)) : 1;
  int nmb = pm->pmb_pack->nmb_thispack;
  // calculate total number of CC variables
  hydro::Hydro* phydro = pm->pmb_pack->phydro;
  mhd::MHD* pmhd = pm->pmb_pack->pmhd;
  adm::ADM* padm = pm->pmb_pack->padm;
  z4c::Z4c* pz4c = pm->pmb_pack->pz4c;
  radiation::Radiation* prad=pm->pmb_pack->prad;
  int nrad = 0, nhydro = 0, nmhd = 0, nadm = 0, nz4c = 0;
  if (phydro != nullptr) {
    nhydro = phydro->nhydro + phydro->nscalars;
  }
  if (pmhd != nullptr) {
    nmhd = pmhd->nmhd + pmhd->nscalars;
  }
  if (prad != nullptr) {
    nrad = prad->prgeo->nangles;
  }
  if (pz4c != nullptr) {
    nz4c = pz4c->nz4c;
  } else if (padm != nullptr) {
    nadm = padm->nadm;
  }

  // root process reads z4c last_output_time and tracker data
  if (pz4c != nullptr) {
    Real last_output_time;
    if (global_variable::my_rank == 0 || single_file_per_rank) {
      if (resfile.Read_Reals(&last_output_time, 1,single_file_per_rank) != 1) {
        std::cout << "### FATAL ERROR in " << __FILE__ << " at line " << __LINE__
                  << std::endl << "z4c::last_output_time data size read from restart "
                  << "file is incorrect, restart file is broken." << std::endl;
        exit(EXIT_FAILURE);
      }
    }
#if MPI_PARALLEL_ENABLED
    if (!single_file_per_rank) {
      MPI_Bcast(&last_output_time, sizeof(Real), MPI_CHAR, 0, MPI_COMM_WORLD);
    }
#endif
    pz4c->last_output_time = last_output_time;

    for (auto &pt : pz4c->ptracker) {
      Real pos[3];
      if (global_variable::my_rank == 0 || single_file_per_rank) {
        if (resfile.Read_Reals(&pos[0], 3, single_file_per_rank) != 3) {
          std::cout << "### FATAL ERROR in " << __FILE__ << " at line " << __LINE__
                    << std::endl << "compact object tracker data size read from restart "
                    << "file is incorrect, restart file is broken." << std::endl;
          exit(EXIT_FAILURE);
        }
      }
#if MPI_PARALLEL_ENABLED
      if (!single_file_per_rank) {
        MPI_Bcast(&pos[0], 3*sizeof(Real), MPI_CHAR, 0, MPI_COMM_WORLD);
      }
#endif
      pt->SetPos(&pos[0]);
    }
  }

<<<<<<< HEAD
  if (pturb != nullptr) {
    // root process reads size the random seed
    char *rng_data = new char[sizeof(RNG_State)];
    // the master process reads the variables data
    if (global_variable::my_rank == 0 || single_file_per_rank) {
      if (resfile.Read_bytes(rng_data, 1, sizeof(RNG_State), single_file_per_rank)
          != sizeof(RNG_State)) {
        std::cout << "### FATAL ERROR in " << __FILE__ << " at line " << __LINE__
                  << std::endl << "RNG data size read from restart file is incorrect, "
                  << "restart file is broken." << std::endl;
        exit(EXIT_FAILURE);
      }
    }
#if MPI_PARALLEL_ENABLED
    if (!single_file_per_rank) {
      // then broadcast the RNG information
      MPI_Bcast(rng_data, sizeof(RNG_State), MPI_CHAR, 0, MPI_COMM_WORLD);
    }
#endif
    std::memcpy(&(pturb->rstate), &(rng_data[0]), sizeof(RNG_State));
  }
=======
>>>>>>> d4841eb3

  // root process reads size of CC and FC data arrays from restart file
  IOWrapperSizeT variablesize = sizeof(IOWrapperSizeT);
  char *variabledata = new char[variablesize];
  if (global_variable::my_rank == 0 || single_file_per_rank) {
    if (resfile.Read_bytes(variabledata, 1, variablesize, single_file_per_rank)
        != variablesize) {
      std::cout << "### FATAL ERROR in " << __FILE__ << " at line " << __LINE__
                << std::endl << "Variable data size read from restart file is incorrect, "
                << "restart file is broken." << std::endl;
      exit(EXIT_FAILURE);
    }
  }
#if MPI_PARALLEL_ENABLED
  // then broadcast the datasize information
  if (!single_file_per_rank) {
    MPI_Bcast(variabledata, variablesize, MPI_CHAR, 0, MPI_COMM_WORLD);
  }
#endif
  IOWrapperSizeT data_size;
  std::memcpy(&data_size, &(variabledata[0]), sizeof(IOWrapperSizeT));

  // calculate total number of CC variables
  IOWrapperSizeT headeroffset;
  // master process gets file offset
  if (global_variable::my_rank == 0 || single_file_per_rank) {
    headeroffset = resfile.GetPosition(single_file_per_rank);
  }
#if MPI_PARALLEL_ENABLED
  // then broadcasts it
  if (!single_file_per_rank) {
    MPI_Bcast(&headeroffset, sizeof(IOWrapperSizeT), MPI_CHAR, 0, MPI_COMM_WORLD);
  }
#endif

  IOWrapperSizeT data_size_ = 0;
  if (phydro != nullptr) {
    data_size_ += nout1*nout2*nout3*nhydro*sizeof(Real); // hydro u0
  }
  if (pmhd != nullptr) {
    data_size_ += nout1*nout2*nout3*nmhd*sizeof(Real);   // mhd u0
    data_size_ += (nout1+1)*nout2*nout3*sizeof(Real);    // mhd b0.x1f
    data_size_ += nout1*(nout2+1)*nout3*sizeof(Real);    // mhd b0.x2f
    data_size_ += nout1*nout2*(nout3+1)*sizeof(Real);    // mhd b0.x3f
  }
  if (prad != nullptr) {
    data_size_ += nout1*nout2*nout3*nrad*sizeof(Real);   // rad i0
  }
  if (pz4c != nullptr) {
    data_size_ += nout1*nout2*nout3*nz4c*sizeof(Real);   // z4c u0
  } else if (padm != nullptr) {
    data_size_ += nout1*nout2*nout3*nadm*sizeof(Real);   // adm u_adm
  }

  if (data_size_ != data_size) {
    std::cout << "### FATAL ERROR in " << __FILE__ << " at line " << __LINE__
              << std::endl << "CC data size read from restart file not equal to size "
              << "of Hydro, MHD, Rad, and/or Z4c arrays, restart file is broken."
              << std::endl;
    exit(EXIT_FAILURE);
  }

  // read CC data into host array
  int mygids = pm->gids_eachrank[global_variable::my_rank];
  IOWrapperSizeT offset_myrank = headeroffset;
  if (!single_file_per_rank) {
    offset_myrank += data_size_ * pm->gids_eachrank[global_variable::my_rank];
  }
  IOWrapperSizeT myoffset = offset_myrank;

  HostArray5D<Real> ccin("rst-cc-in", 1, 1, 1, 1, 1);
  HostFaceFld4D<Real> fcin("rst-fc-in", 1, 1, 1, 1);

  // calculate max/min number of MeshBlocks across all ranks
  int noutmbs_max = pm->nmb_eachrank[0];
  int noutmbs_min = pm->nmb_eachrank[0];
  for (int i=0; i<(global_variable::nranks); ++i) {
    noutmbs_max = std::max(noutmbs_max,pm->nmb_eachrank[i]);
    noutmbs_min = std::min(noutmbs_min,pm->nmb_eachrank[i]);
  }

  if (phydro != nullptr) {
    Kokkos::realloc(ccin, nmb, nhydro, nout3, nout2, nout1);
    for (int m=0;  m<noutmbs_max; ++m) {
      // every rank has a MB to read, so read collectively
      if (m < noutmbs_min) {
        // get ptr to cell-centered MeshBlock data
        auto mbptr = Kokkos::subview(ccin, m, Kokkos::ALL, Kokkos::ALL, Kokkos::ALL,
                                     Kokkos::ALL);
        int mbcnt = mbptr.size();
        if (resfile.Read_Reals_at_all(mbptr.data(), mbcnt, myoffset, single_file_per_rank)
            != mbcnt) {
          std::cout << "### FATAL ERROR in " << __FILE__ << " at line " << __LINE__
                    << std::endl << "CC hydro data not read correctly from rst file, "
                    << "restart file is broken." << std::endl;
          exit(EXIT_FAILURE);
        }
        myoffset += data_size;

      // some ranks are finished reading, so use non-collective read
      } else if (m < pm->nmb_thisrank) {
        // get ptr to MeshBlock data
        auto mbptr = Kokkos::subview(ccin, m, Kokkos::ALL, Kokkos::ALL, Kokkos::ALL,
                                     Kokkos::ALL);
        int mbcnt = mbptr.size();
        if (resfile.Read_Reals_at(mbptr.data(), mbcnt, myoffset, single_file_per_rank)
            != mbcnt) {
          std::cout << "### FATAL ERROR in " << __FILE__ << " at line " << __LINE__
                    << std::endl << "CC hydro data not read correctly from rst file, "
                    << "restart file is broken." << std::endl;
          exit(EXIT_FAILURE);
        }
        myoffset += data_size;
      }
    }
    Kokkos::deep_copy(Kokkos::subview(phydro->u0, std::make_pair(0,nmb), Kokkos::ALL,
                      Kokkos::ALL, Kokkos::ALL, Kokkos::ALL), ccin);
    offset_myrank += nout1*nout2*nout3*nhydro*sizeof(Real); // hydro u0
    myoffset = offset_myrank;
  }

  if (pmhd != nullptr) {
    Kokkos::realloc(ccin, nmb, nmhd, nout3, nout2, nout1);
    for (int m=0;  m<noutmbs_max; ++m) {
      // every rank has a MB to read, so read collectively
      if (m < noutmbs_min) {
        // get ptr to cell-centered MeshBlock data
        auto mbptr = Kokkos::subview(ccin, m, Kokkos::ALL, Kokkos::ALL, Kokkos::ALL,
                                   Kokkos::ALL);
        int mbcnt = mbptr.size();
        if (resfile.Read_Reals_at_all(mbptr.data(), mbcnt, myoffset, single_file_per_rank)
            != mbcnt) {
          std::cout << "### FATAL ERROR in " << __FILE__ << " at line " << __LINE__
                    << std::endl << "CC mhd data not read correctly from rst file, "
                    << "restart file is broken." << std::endl;
          exit(EXIT_FAILURE);
        }
        myoffset += data_size;
      // some ranks are finished writing, so use non-collective write
      } else if (m < pm->nmb_thisrank) {
        // get ptr to MeshBlock data
        auto mbptr = Kokkos::subview(ccin, m, Kokkos::ALL, Kokkos::ALL, Kokkos::ALL,
                                     Kokkos::ALL);
        int mbcnt = mbptr.size();
        if (resfile.Read_Reals_at(mbptr.data(), mbcnt, myoffset, single_file_per_rank)
            != mbcnt) {
          std::cout << "### FATAL ERROR in " << __FILE__ << " at line " << __LINE__
                    << std::endl << "CC mhd data not read correctly from rst file, "
                    << "restart file is broken." << std::endl;
          exit(EXIT_FAILURE);
        }
        myoffset += data_size;
      }
    }
    Kokkos::deep_copy(Kokkos::subview(pmhd->u0, std::make_pair(0,nmb), Kokkos::ALL,
                      Kokkos::ALL, Kokkos::ALL, Kokkos::ALL), ccin);
    offset_myrank += nout1*nout2*nout3*nmhd*sizeof(Real);   // mhd u0
    myoffset = offset_myrank;

    Kokkos::realloc(fcin.x1f, nmb, nout3, nout2, nout1+1);
    Kokkos::realloc(fcin.x2f, nmb, nout3, nout2+1, nout1);
    Kokkos::realloc(fcin.x3f, nmb, nout3+1, nout2, nout1);
    // read FC data into host array, again one MeshBlock at a time
    for (int m=0;  m<noutmbs_max; ++m) {
      // every rank has a MB to write, so write collectively
      if (m < noutmbs_min) {
        // get ptr to x1-face field
        auto x1fptr = Kokkos::subview(fcin.x1f, m, Kokkos::ALL, Kokkos::ALL, Kokkos::ALL);
        int fldcnt = x1fptr.size();

        if (resfile.Read_Reals_at_all(x1fptr.data(), fldcnt, myoffset,
                                      single_file_per_rank) != fldcnt) {
          std::cout << "### FATAL ERROR in " << __FILE__ << " at line " << __LINE__
                << std::endl << "Input b0.x1f field not read correctly from rst file, "
                << "restart file is broken." << std::endl;
          exit(EXIT_FAILURE);
        }
        myoffset += fldcnt*sizeof(Real);

        // get ptr to x2-face field
        auto x2fptr = Kokkos::subview(fcin.x2f, m, Kokkos::ALL, Kokkos::ALL, Kokkos::ALL);
        fldcnt = x2fptr.size();

        if (resfile.Read_Reals_at_all(x2fptr.data(), fldcnt, myoffset,
                                      single_file_per_rank) != fldcnt) {
          std::cout << "### FATAL ERROR in " << __FILE__ << " at line " << __LINE__
                << std::endl << "Input b0.x2f field not read correctly from rst file, "
                << "restart file is broken." << std::endl;
          exit(EXIT_FAILURE);
        }
        myoffset += fldcnt*sizeof(Real);

        // get ptr to x3-face field
        auto x3fptr = Kokkos::subview(fcin.x3f, m, Kokkos::ALL, Kokkos::ALL, Kokkos::ALL);
        fldcnt = x3fptr.size();

        if (resfile.Read_Reals_at_all(x3fptr.data(), fldcnt, myoffset,
                                      single_file_per_rank) != fldcnt) {
          std::cout << "### FATAL ERROR in " << __FILE__ << " at line " << __LINE__
                << std::endl << "Input b0.x3f field not read correctly from rst file, "
                << "restart file is broken." << std::endl;
          exit(EXIT_FAILURE);
        }
        myoffset += fldcnt*sizeof(Real);

        myoffset += data_size-(x1fptr.size()+x2fptr.size()+x3fptr.size())*sizeof(Real);
      } else if (m < pm->nmb_thisrank) {
        // get ptr to x1-face field
        auto x1fptr = Kokkos::subview(fcin.x1f, m, Kokkos::ALL, Kokkos::ALL, Kokkos::ALL);
        int fldcnt = x1fptr.size();

        if (resfile.Read_Reals_at(x1fptr.data(), fldcnt, myoffset,
                                      single_file_per_rank) != fldcnt) {
          std::cout << "### FATAL ERROR in " << __FILE__ << " at line " << __LINE__
                << std::endl << "Input b0.x1f field not read correctly from rst file, "
                << "restart file is broken." << std::endl;
          exit(EXIT_FAILURE);
        }
        myoffset += fldcnt*sizeof(Real);

        // get ptr to x2-face field
        auto x2fptr = Kokkos::subview(fcin.x2f, m, Kokkos::ALL, Kokkos::ALL, Kokkos::ALL);
        fldcnt = x2fptr.size();

        if (resfile.Read_Reals_at(x2fptr.data(), fldcnt, myoffset,
                                      single_file_per_rank) != fldcnt) {
          std::cout << "### FATAL ERROR in " << __FILE__ << " at line " << __LINE__
                << std::endl << "Input b0.x2f field not read correctly from rst file, "
                << "restart file is broken." << std::endl;
          exit(EXIT_FAILURE);
        }
        myoffset += fldcnt*sizeof(Real);

        // get ptr to x3-face field
        auto x3fptr = Kokkos::subview(fcin.x3f, m, Kokkos::ALL, Kokkos::ALL, Kokkos::ALL);
        fldcnt = x3fptr.size();

        if (resfile.Read_Reals_at(x3fptr.data(), fldcnt, myoffset,
                                      single_file_per_rank) != fldcnt) {
          std::cout << "### FATAL ERROR in " << __FILE__ << " at line " << __LINE__
                << std::endl << "Input b0.x3f field not read correctly from rst file, "
                << "restart file is broken." << std::endl;
          exit(EXIT_FAILURE);
        }
        myoffset += fldcnt*sizeof(Real);

        myoffset += data_size-(x1fptr.size()+x2fptr.size()+x3fptr.size())*sizeof(Real);
      }
    }
    Kokkos::deep_copy(Kokkos::subview(pmhd->b0.x1f, std::make_pair(0,nmb), Kokkos::ALL,
                      Kokkos::ALL, Kokkos::ALL), fcin.x1f);
    Kokkos::deep_copy(Kokkos::subview(pmhd->b0.x2f, std::make_pair(0,nmb), Kokkos::ALL,
                      Kokkos::ALL, Kokkos::ALL), fcin.x2f);
    Kokkos::deep_copy(Kokkos::subview(pmhd->b0.x3f, std::make_pair(0,nmb), Kokkos::ALL,
                      Kokkos::ALL, Kokkos::ALL), fcin.x3f);
    offset_myrank += (nout1+1)*nout2*nout3*sizeof(Real);    // mhd b0.x1f
    offset_myrank += nout1*(nout2+1)*nout3*sizeof(Real);    // mhd b0.x2f
    offset_myrank += nout1*nout2*(nout3+1)*sizeof(Real);    // mhd b0.x3f
    myoffset = offset_myrank;
  }

  if (prad != nullptr) {
    Kokkos::realloc(ccin, nmb, nrad, nout3, nout2, nout1);
    for (int m=0;  m<noutmbs_max; ++m) {
      // every rank has a MB to read, so read collectively
      if (m < noutmbs_min) {
        // get ptr to cell-centered MeshBlock data
        auto mbptr = Kokkos::subview(ccin, m, Kokkos::ALL, Kokkos::ALL, Kokkos::ALL,
                                     Kokkos::ALL);
        int mbcnt = mbptr.size();
        if (resfile.Read_Reals_at_all(mbptr.data(), mbcnt, myoffset,
                                      single_file_per_rank) != mbcnt) {
          std::cout << "### FATAL ERROR in " << __FILE__ << " at line " << __LINE__
                    << std::endl << "CC rad data not read correctly from rst file, "
                    << "restart file is broken." << std::endl;
          exit(EXIT_FAILURE);
        }
        myoffset += data_size;

      // some ranks are finished writing, so use non-collective write
      } else if (m < pm->nmb_thisrank) {
        // get ptr to MeshBlock data
        auto mbptr = Kokkos::subview(ccin, m, Kokkos::ALL, Kokkos::ALL, Kokkos::ALL,
                                     Kokkos::ALL);
        int mbcnt = mbptr.size();
        if (resfile.Read_Reals_at(mbptr.data(), mbcnt, myoffset,
                                      single_file_per_rank) != mbcnt) {
          std::cout << "### FATAL ERROR in " << __FILE__ << " at line " << __LINE__
                    << std::endl << "CC rad data not read correctly from rst file, "
                    << "restart file is broken." << std::endl;
          exit(EXIT_FAILURE);
        }
        myoffset += data_size;
      }
    }
    Kokkos::deep_copy(Kokkos::subview(prad->i0, std::make_pair(0,nmb), Kokkos::ALL,
                      Kokkos::ALL, Kokkos::ALL, Kokkos::ALL), ccin);
    offset_myrank += nout1*nout2*nout3*nrad*sizeof(Real);   // radiation i0
    myoffset = offset_myrank;
  }

<<<<<<< HEAD
  if (pturb != nullptr) {
    Kokkos::realloc(ccin, nmb, nforce, nout3, nout2, nout1);
    for (int m=0;  m<noutmbs_max; ++m) {
      // every rank has a MB to read, so read collectively
      if (m < noutmbs_min) {
        // get ptr to cell-centered MeshBlock data
        auto mbptr = Kokkos::subview(ccin, m, Kokkos::ALL, Kokkos::ALL, Kokkos::ALL,
                                     Kokkos::ALL);
        int mbcnt = mbptr.size();
        if (resfile.Read_Reals_at_all(mbptr.data(), mbcnt, myoffset,
                                      single_file_per_rank) != mbcnt) {
          std::cout << "### FATAL ERROR in " << __FILE__ << " at line " << __LINE__
                    << std::endl << "CC turb data not read correctly from rst file, "
                    << "restart file is broken." << std::endl;
          exit(EXIT_FAILURE);
        }
        myoffset += data_size;

      // some ranks are finished writing, so use non-collective write
      } else if (m < pm->nmb_thisrank) {
        // get ptr to MeshBlock data
        auto mbptr = Kokkos::subview(ccin, m, Kokkos::ALL, Kokkos::ALL, Kokkos::ALL,
                                     Kokkos::ALL);
        int mbcnt = mbptr.size();
        if (resfile.Read_Reals_at(mbptr.data(), mbcnt, myoffset,
                                      single_file_per_rank) != mbcnt) {
          std::cout << "### FATAL ERROR in " << __FILE__ << " at line " << __LINE__
                    << std::endl << "CC turb data not read correctly from rst file, "
                    << "restart file is broken." << std::endl;
          exit(EXIT_FAILURE);
        }
        myoffset += data_size;
      }
    }
    Kokkos::deep_copy(Kokkos::subview(pturb->force, std::make_pair(0,nmb), Kokkos::ALL,
                      Kokkos::ALL, Kokkos::ALL, Kokkos::ALL), ccin);
    offset_myrank += nout1*nout2*nout3*nforce*sizeof(Real); // forcing
    myoffset = offset_myrank;
  }

=======
>>>>>>> d4841eb3
  if (pz4c != nullptr) {
    Kokkos::realloc(ccin, nmb, nz4c, nout3, nout2, nout1);
    for (int m=0;  m<noutmbs_max; ++m) {
      // every rank has a MB to read, so read collectively
      if (m < noutmbs_min) {
        // get ptr to cell-centered MeshBlock data
        auto mbptr = Kokkos::subview(ccin, m, Kokkos::ALL, Kokkos::ALL, Kokkos::ALL,
                                     Kokkos::ALL);
        int mbcnt = mbptr.size();
        if (resfile.Read_Reals_at_all(mbptr.data(), mbcnt, myoffset,
                                      single_file_per_rank) != mbcnt) {
          std::cout << "### FATAL ERROR in " << __FILE__ << " at line " << __LINE__
                    << std::endl << "CC z4c data not read correctly from rst file, "
                    << "restart file is broken." << std::endl;
          exit(EXIT_FAILURE);
        }
        myoffset += data_size;

      // some ranks are finished writing, so use non-collective write
      } else if (m < pm->nmb_thisrank) {
        // get ptr to MeshBlock data
        auto mbptr = Kokkos::subview(ccin, m, Kokkos::ALL, Kokkos::ALL, Kokkos::ALL,
                                     Kokkos::ALL);
        int mbcnt = mbptr.size();
        if (resfile.Read_Reals_at(mbptr.data(), mbcnt, myoffset,
                                      single_file_per_rank) != mbcnt) {
          std::cout << "### FATAL ERROR in " << __FILE__ << " at line " << __LINE__
                    << std::endl << "CC z4c data not read correctly from rst file, "
                    << "restart file is broken." << std::endl;
          exit(EXIT_FAILURE);
        }
        myoffset += data_size;
      }
    }
    Kokkos::deep_copy(Kokkos::subview(pz4c->u0, std::make_pair(0,nmb), Kokkos::ALL,
                      Kokkos::ALL, Kokkos::ALL, Kokkos::ALL), ccin);
    offset_myrank += nout1*nout2*nout3*nz4c*sizeof(Real);   // z4c u0
    myoffset = offset_myrank;

    // We also need to reinitialize the ADM data.
    pz4c->Z4cToADM(pmy_mesh_->pmb_pack);
  } else if (padm != nullptr) {
    Kokkos::realloc(ccin, nmb, nadm, nout3, nout2, nout1);
    for (int m=0;  m<noutmbs_max; ++m) {
      // every rank has a MB to read, so read collectively
      if (m < noutmbs_min) {
        // get ptr to cell-centered MeshBlock data
        auto mbptr = Kokkos::subview(ccin, m, Kokkos::ALL, Kokkos::ALL, Kokkos::ALL,
                                     Kokkos::ALL);
        int mbcnt = mbptr.size();
        if (resfile.Read_Reals_at_all(mbptr.data(), mbcnt, myoffset,
                                      single_file_per_rank) != mbcnt) {
          std::cout << "### FATAL ERROR in " << __FILE__ << " at line " << __LINE__
                    << std::endl << "CC adm data not read correctly from rst file, "
                    << "restart file is broken." << std::endl;
          exit(EXIT_FAILURE);
        }
        myoffset += data_size;

      // some ranks are finished writing, so use non-collective write
      } else if (m < pm->nmb_thisrank) {
        // get ptr to MeshBlock data
        auto mbptr = Kokkos::subview(ccin, m, Kokkos::ALL, Kokkos::ALL, Kokkos::ALL,
                                     Kokkos::ALL);
        int mbcnt = mbptr.size();
        if (resfile.Read_Reals_at(mbptr.data(), mbcnt, myoffset,
                                      single_file_per_rank) != mbcnt) {
          std::cout << "### FATAL ERROR in " << __FILE__ << " at line " << __LINE__
                    << std::endl << "CC adm data not read correctly from rst file, "
                    << "restart file is broken." << std::endl;
          exit(EXIT_FAILURE);
        }
        myoffset += data_size;
      }
    }
    Kokkos::deep_copy(Kokkos::subview(padm->u_adm, std::make_pair(0,nmb), Kokkos::ALL,
                      Kokkos::ALL, Kokkos::ALL, Kokkos::ALL), ccin);
    offset_myrank += nout1*nout2*nout3*nadm*sizeof(Real);   // adm u_adm
    myoffset = offset_myrank;
  }

  // call problem generator again to re-initialize data, fn ptrs, as needed
  // second argument true since this IS a restart
  CallProblemGenerator(pin, true);

  // Check that user defined BCs were enrolled if needed
  if (user_bcs) {
    if (user_bcs_func == nullptr) {
      std::cout << "### FATAL ERROR in " << __FILE__ << " at line " << __LINE__
                << std::endl << "User BCs specified in <mesh> block, but not enrolled "
                << "during restart by SetProblemData()." << std::endl;
      exit(EXIT_FAILURE);
    }
  }
  // Check that user defined srcterms were enrolled if needed
  if (user_srcs) {
    if (user_srcs_func == nullptr) {
      std::cout << "### FATAL ERROR in " << __FILE__ << " at line " << __LINE__
                << std::endl << "User SRCs specified in <problem> block, but not "
                << "enrolled by UserProblem()." << std::endl;
      exit(EXIT_FAILURE);
    }
  }
  // Check that user defined history outputs were enrolled if needed
  if (user_hist) {
    if (user_hist_func == nullptr) {
      std::cout << "### FATAL ERROR in " << __FILE__ << " at line " << __LINE__
                << std::endl << "User history output specified in <problem> block, "
                << "but not enrolled by UserProblem()." << std::endl;
      exit(EXIT_FAILURE);
    }
  }
}

//----------------------------------------------------------------------------------------
//! \fn void ProblemGenerator::OutputErrors()
//! \brief Generic function for computing the L1 and L-infty difference between solutions
//! stored in the u0 and u1 registers, and outputting them to an error file.  This is
//! used for linear wave convergence tests, for example.
//! Function requires appropriate solutions already stored in u0 and u1.

void ProblemGenerator::OutputErrors(ParameterInput *pin, Mesh *pm) {
  Real l1_err[16];
  Real linfty_err=0.0;
  int nvars=0,nprev=0;

  // capture class variables for kernel
  auto &indcs = pm->mb_indcs;
  int &nx1 = indcs.nx1;
  int &nx2 = indcs.nx2;
  int &nx3 = indcs.nx3;
  int &is = indcs.is;
  int &js = indcs.js;
  int &ks = indcs.ks;
  MeshBlockPack *pmbp = pm->pmb_pack;
  auto &size = pmbp->pmb->mb_size;

  // compute errors for Hydro  -----------------------------------------------------------
  if (pmbp->phydro != nullptr) {
    nvars = pmbp->phydro->nhydro;

    auto &is_ideal_ = pmbp->phydro->peos->eos_data.is_ideal;
    auto &u0_ = pmbp->phydro->u0;
    auto &u1_ = pmbp->phydro->u1;

    const int nmkji = (pmbp->nmb_thispack)*nx3*nx2*nx1;
    const int nkji = nx3*nx2*nx1;
    const int nji  = nx2*nx1;
    array_sum::GlobalSum sum_this_mb;
    Kokkos::parallel_reduce("L1-err",Kokkos::RangePolicy<>(DevExeSpace(), 0, nmkji),
    KOKKOS_LAMBDA(const int &idx, array_sum::GlobalSum &mb_sum, Real &max_err) {
      // compute n,k,j,i indices of thread
      int m = (idx)/nkji;
      int k = (idx - m*nkji)/nji;
      int j = (idx - m*nkji - k*nji)/nx1;
      int i = (idx - m*nkji - k*nji - j*nx1) + is;
      k += ks;
      j += js;

      Real vol = size.d_view(m).dx1*size.d_view(m).dx2*size.d_view(m).dx3;

      // conserved variables:
      array_sum::GlobalSum evars;
      evars.the_array[IDN] = vol*fabs(u0_(m,IDN,k,j,i) - u1_(m,IDN,k,j,i));
      max_err = fmax(max_err, evars.the_array[IDN]);
      evars.the_array[IM1] = vol*fabs(u0_(m,IM1,k,j,i) - u1_(m,IM1,k,j,i));
      max_err = fmax(max_err, evars.the_array[IM1]);
      evars.the_array[IM2] = vol*fabs(u0_(m,IM2,k,j,i) - u1_(m,IM2,k,j,i));
      max_err = fmax(max_err, evars.the_array[IM2]);
      evars.the_array[IM3] = vol*fabs(u0_(m,IM3,k,j,i) - u1_(m,IM3,k,j,i));
      max_err = fmax(max_err, evars.the_array[IM3]);
      if (is_ideal_) {
        evars.the_array[IEN] = vol*fabs(u0_(m,IEN,k,j,i) - u1_(m,IEN,k,j,i));
        max_err = fmax(max_err, evars.the_array[IEN]);
      }

      // fill rest of the_array with zeros, if narray < NREDUCTION_VARIABLES
      for (int n=nvars; n<NREDUCTION_VARIABLES; ++n) {
        evars.the_array[n] = 0.0;
      }

      // sum into parallel reduce
      mb_sum += evars;
    }, Kokkos::Sum<array_sum::GlobalSum>(sum_this_mb), Kokkos::Max<Real>(linfty_err));

    // store data into l1_err array
    for (int n=0; n<nvars; ++n) {
      l1_err[n] = sum_this_mb.the_array[n];
    }
    nprev += nvars;
  }

  // compute errors for MHD  -------------------------------------------------------------
  if (pmbp->pmhd != nullptr) {
    nvars = pmbp->pmhd->nmhd + 3;  // include 3-compts of cell-centered B in errors
    auto &is_ideal_ = pmbp->pmhd->peos->eos_data.is_ideal;

    int bindx;
    if (is_ideal_) {
      bindx = 5;
    } else {
      bindx = 4;
    }

    auto &u0_ = pmbp->pmhd->u0;
    auto &u1_ = pmbp->pmhd->u1;
    auto &b0_ = pmbp->pmhd->b0;
    auto &b1_ = pmbp->pmhd->b1;

    const int nmkji = (pmbp->nmb_thispack)*nx3*nx2*nx1;
    const int nkji = nx3*nx2*nx1;
    const int nji  = nx2*nx1;
    array_sum::GlobalSum sum_this_mb;
    Kokkos::parallel_reduce("L1-err-Sums",Kokkos::RangePolicy<>(DevExeSpace(), 0, nmkji),
    KOKKOS_LAMBDA(const int &idx, array_sum::GlobalSum &mb_sum, Real &max_err) {
      // compute n,k,j,i indices of thread
      int m = (idx)/nkji;
      int k = (idx - m*nkji)/nji;
      int j = (idx - m*nkji - k*nji)/nx1;
      int i = (idx - m*nkji - k*nji - j*nx1) + is;
      k += ks;
      j += js;

      Real vol = size.d_view(m).dx1*size.d_view(m).dx2*size.d_view(m).dx3;

      // conserved variables:
      array_sum::GlobalSum evars;
      evars.the_array[IDN] = vol*fabs(u0_(m,IDN,k,j,i) - u1_(m,IDN,k,j,i));
      max_err = fmax(max_err, evars.the_array[IDN]);
      evars.the_array[IM1] = vol*fabs(u0_(m,IM1,k,j,i) - u1_(m,IM1,k,j,i));
      max_err = fmax(max_err, evars.the_array[IM1]);
      evars.the_array[IM2] = vol*fabs(u0_(m,IM2,k,j,i) - u1_(m,IM2,k,j,i));
      max_err = fmax(max_err, evars.the_array[IM2]);
      evars.the_array[IM3] = vol*fabs(u0_(m,IM3,k,j,i) - u1_(m,IM3,k,j,i));
      max_err = fmax(max_err, evars.the_array[IM3]);
      if (is_ideal_) {
        evars.the_array[IEN] = vol*fabs(u0_(m,IEN,k,j,i) - u1_(m,IEN,k,j,i));
        max_err = fmax(max_err, evars.the_array[IEN]);
      }

      // cell-centered B
      Real bcc0 = 0.5*(b0_.x1f(m,k,j,i) + b0_.x1f(m,k,j,i+1));
      Real bcc1 = 0.5*(b1_.x1f(m,k,j,i) + b1_.x1f(m,k,j,i+1));
      evars.the_array[bindx] = vol*fabs(bcc0 - bcc1);
      max_err = fmax(max_err, evars.the_array[IEN+1]);

      bcc0 = 0.5*(b0_.x2f(m,k,j,i) + b0_.x2f(m,k,j+1,i));
      bcc1 = 0.5*(b1_.x2f(m,k,j,i) + b1_.x2f(m,k,j+1,i));
      evars.the_array[bindx+1] = vol*fabs(bcc0 - bcc1);
      max_err = fmax(max_err, evars.the_array[IEN+2]);

      bcc0 = 0.5*(b0_.x3f(m,k,j,i) + b0_.x3f(m,k+1,j,i));
      bcc1 = 0.5*(b1_.x3f(m,k,j,i) + b1_.x3f(m,k+1,j,i));
      evars.the_array[bindx+2] = vol*fabs(bcc0 - bcc1);
      max_err = fmax(max_err, evars.the_array[IEN+3]);

      // fill rest of the_array with zeros, if narray < NREDUCTION_VARIABLES
      for (int n=nvars; n<NREDUCTION_VARIABLES; ++n) {
        evars.the_array[n] = 0.0;
      }

      // sum into parallel reduce
      mb_sum += evars;
    }, Kokkos::Sum<array_sum::GlobalSum>(sum_this_mb), Kokkos::Max<Real>(linfty_err));

    // store data into l1_err array
    for (int n=0; n<nvars; ++n) {
      l1_err[n+nprev] = sum_this_mb.the_array[n];
    }
    nprev += nvars;
  }

#if MPI_PARALLEL_ENABLED
  MPI_Allreduce(MPI_IN_PLACE, &l1_err, nprev, MPI_ATHENA_REAL, MPI_SUM, MPI_COMM_WORLD);
  MPI_Allreduce(MPI_IN_PLACE, &linfty_err, 1, MPI_ATHENA_REAL, MPI_MAX, MPI_COMM_WORLD);
#endif

  // normalize errors by number of cells
  Real vol=  (pmbp->pmesh->mesh_size.x1max - pmbp->pmesh->mesh_size.x1min)
            *(pmbp->pmesh->mesh_size.x2max - pmbp->pmesh->mesh_size.x2min)
            *(pmbp->pmesh->mesh_size.x3max - pmbp->pmesh->mesh_size.x3min);
  for (int i=0; i<nprev; ++i) l1_err[i] = l1_err[i]/vol;
  linfty_err /= vol;

  // compute rms error
  Real rms_err = 0.0;
  for (int i=0; i<nprev; ++i) {
    rms_err += SQR(l1_err[i]);
  }
  rms_err = std::sqrt(rms_err);

  // root process opens output file and writes out errors
  if (global_variable::my_rank == 0) {
    std::string fname;
    fname.assign(pin->GetString("job","basename"));
    fname.append("-errs.dat");
    FILE *pfile;

    // The file exists -- reopen the file in append mode
    if ((pfile = std::fopen(fname.c_str(), "r")) != nullptr) {
      if ((pfile = std::freopen(fname.c_str(), "a", pfile)) == nullptr) {
        std::cout << "### FATAL ERROR in " << __FILE__ << " at line " << __LINE__
                  << std::endl << "Error output file could not be opened" <<std::endl;
        std::exit(EXIT_FAILURE);
      }

    // The file does not exist -- open the file in write mode and add headers
    } else {
      if ((pfile = std::fopen(fname.c_str(), "w")) == nullptr) {
        std::cout << "### FATAL ERROR in " << __FILE__ << " at line " << __LINE__
                  << std::endl << "Error output file could not be opened" <<std::endl;
        std::exit(EXIT_FAILURE);
      }
      std::fprintf(pfile, "# Nx1  Nx2  Nx3   Ncycle   RMS-L1       L-infty       ");
      if (pmbp->phydro != nullptr) {
        std::fprintf(pfile,"d_L1          M1_L1         M2_L1         M3_L1         ");
        if (pmbp->phydro->peos->eos_data.is_ideal) {
          std::fprintf(pfile,"E_L1          ");
        }
      }
      if (pmbp->pmhd != nullptr) {
        std::fprintf(pfile,"d_L1          M1_L1         M2_L1         M3_L1         ");
        if (pmbp->pmhd->peos->eos_data.is_ideal) {
          std::fprintf(pfile,"E_L1          ");
        }
        std::fprintf(pfile,"B1_L1         B2_L1         B3_L1");
      }
      std::fprintf(pfile, "\n");
    }

    // write errors
    std::fprintf(pfile, "%04d", pmbp->pmesh->mesh_indcs.nx1);
    std::fprintf(pfile, "  %04d", pmbp->pmesh->mesh_indcs.nx2);
    std::fprintf(pfile, "  %04d", pmbp->pmesh->mesh_indcs.nx3);
    std::fprintf(pfile, "  %05d  %e %e", pmbp->pmesh->ncycle, rms_err, linfty_err);
    for (int i=0; i<nprev; ++i) {
      std::fprintf(pfile, "  %e", l1_err[i]);
    }
    std::fprintf(pfile, "\n");
    std::fclose(pfile);
  }

  return;
}

//----------------------------------------------------------------------------------------
//! \fn ProblemGenerator::CallProblemGenerator()
//! \brief selects one of the default problem generators compiled automatically with
//! the source code depending on input string in <problem> block ELSE selects a
//! user-defined problem generator function compiled with the code.

void ProblemGenerator::CallProblemGenerator(ParameterInput *pin, bool is_restart) {
#if USER_PROBLEM_ENABLED
  // call user-defined problem generator (if USER_PROBLEM_ENABLED macro defined at build)
  UserProblem(pin, is_restart);
#else
  // else read name of built-in pgen from <problem> block in input file, and call
  std::string pgen_fun_name = pin->GetOrAddString("problem", "pgen_name", "none");

  if (pgen_fun_name.compare("advection") == 0) {
    Advection(pin, is_restart);
  } else if (pgen_fun_name.compare("cpaw") == 0) {
    AlfvenWave(pin, is_restart);
  } else if (pgen_fun_name.compare("gr_bondi") == 0) {
    BondiAccretion(pin, is_restart);
  } else if (pgen_fun_name.compare("cshock") == 0) {
    CShock(pin, is_restart);
  } else if (pgen_fun_name.compare("linear_wave") == 0) {
    LinearWave(pin, is_restart);
  } else if (pgen_fun_name.compare("implode") == 0) {
    LWImplode(pin, is_restart);
  } else if (pgen_fun_name.compare("gr_monopole") == 0) {
    Monopole(pin, is_restart);
  } else if (pgen_fun_name.compare("mri3d") == 0) {
    MRI3d(pin, is_restart);
  } else if (pgen_fun_name.compare("orszag_tang") == 0) {
    OrszagTang(pin, is_restart);
  } else if (pgen_fun_name.compare("rad_linear_wave") == 0) {
    RadiationLinearWave(pin, is_restart);
  } else if (pgen_fun_name.compare("rad_beam") == 0) {
    RadiationBeam(pin, is_restart);
  } else if (pgen_fun_name.compare("shock_tube") == 0) {
    ShockTube(pin, is_restart);
  } else if (pgen_fun_name.compare("shwave") == 0) {
    Shwave(pin, is_restart);
  } else if (pgen_fun_name.compare("z4c_boosted_puncture") == 0) {
    Z4cBoostedPuncture(pin, is_restart);
  } else if (pgen_fun_name.compare("z4c_linear_wave") == 0) {
    Z4cLinearWave(pin, is_restart);
  } else if (pgen_fun_name.compare("spherical_collapse") == 0) {
    SphericalCollapse(pin, is_restart);
  } else if (pgen_fun_name.compare("diffusion") == 0) {
    Diffusion(pin, is_restart);
  // else, name not set on command line or input file, print warning and quit
  } else {
    std::cout << "### FATAL ERROR in " << __FILE__ << " at line " << __LINE__ << std::endl
        << "Problem generator name could not be found in <problem> block in input file"
        << std::endl
        << "and it was not set by -D PROBLEM option on cmake command line during build"
        << std::endl
        << "Rerun cmake with -D PROBLEM=file to specify custom problem generator file"
        << std::endl;;
    std::exit(EXIT_FAILURE);
  }
#endif
  return;
}<|MERGE_RESOLUTION|>--- conflicted
+++ resolved
@@ -167,30 +167,6 @@
     }
   }
 
-<<<<<<< HEAD
-  if (pturb != nullptr) {
-    // root process reads size the random seed
-    char *rng_data = new char[sizeof(RNG_State)];
-    // the master process reads the variables data
-    if (global_variable::my_rank == 0 || single_file_per_rank) {
-      if (resfile.Read_bytes(rng_data, 1, sizeof(RNG_State), single_file_per_rank)
-          != sizeof(RNG_State)) {
-        std::cout << "### FATAL ERROR in " << __FILE__ << " at line " << __LINE__
-                  << std::endl << "RNG data size read from restart file is incorrect, "
-                  << "restart file is broken." << std::endl;
-        exit(EXIT_FAILURE);
-      }
-    }
-#if MPI_PARALLEL_ENABLED
-    if (!single_file_per_rank) {
-      // then broadcast the RNG information
-      MPI_Bcast(rng_data, sizeof(RNG_State), MPI_CHAR, 0, MPI_COMM_WORLD);
-    }
-#endif
-    std::memcpy(&(pturb->rstate), &(rng_data[0]), sizeof(RNG_State));
-  }
-=======
->>>>>>> d4841eb3
 
   // root process reads size of CC and FC data arrays from restart file
   IOWrapperSizeT variablesize = sizeof(IOWrapperSizeT);
@@ -492,49 +468,6 @@
     myoffset = offset_myrank;
   }
 
-<<<<<<< HEAD
-  if (pturb != nullptr) {
-    Kokkos::realloc(ccin, nmb, nforce, nout3, nout2, nout1);
-    for (int m=0;  m<noutmbs_max; ++m) {
-      // every rank has a MB to read, so read collectively
-      if (m < noutmbs_min) {
-        // get ptr to cell-centered MeshBlock data
-        auto mbptr = Kokkos::subview(ccin, m, Kokkos::ALL, Kokkos::ALL, Kokkos::ALL,
-                                     Kokkos::ALL);
-        int mbcnt = mbptr.size();
-        if (resfile.Read_Reals_at_all(mbptr.data(), mbcnt, myoffset,
-                                      single_file_per_rank) != mbcnt) {
-          std::cout << "### FATAL ERROR in " << __FILE__ << " at line " << __LINE__
-                    << std::endl << "CC turb data not read correctly from rst file, "
-                    << "restart file is broken." << std::endl;
-          exit(EXIT_FAILURE);
-        }
-        myoffset += data_size;
-
-      // some ranks are finished writing, so use non-collective write
-      } else if (m < pm->nmb_thisrank) {
-        // get ptr to MeshBlock data
-        auto mbptr = Kokkos::subview(ccin, m, Kokkos::ALL, Kokkos::ALL, Kokkos::ALL,
-                                     Kokkos::ALL);
-        int mbcnt = mbptr.size();
-        if (resfile.Read_Reals_at(mbptr.data(), mbcnt, myoffset,
-                                      single_file_per_rank) != mbcnt) {
-          std::cout << "### FATAL ERROR in " << __FILE__ << " at line " << __LINE__
-                    << std::endl << "CC turb data not read correctly from rst file, "
-                    << "restart file is broken." << std::endl;
-          exit(EXIT_FAILURE);
-        }
-        myoffset += data_size;
-      }
-    }
-    Kokkos::deep_copy(Kokkos::subview(pturb->force, std::make_pair(0,nmb), Kokkos::ALL,
-                      Kokkos::ALL, Kokkos::ALL, Kokkos::ALL), ccin);
-    offset_myrank += nout1*nout2*nout3*nforce*sizeof(Real); // forcing
-    myoffset = offset_myrank;
-  }
-
-=======
->>>>>>> d4841eb3
   if (pz4c != nullptr) {
     Kokkos::realloc(ccin, nmb, nz4c, nout3, nout2, nout1);
     for (int m=0;  m<noutmbs_max; ++m) {
