//========================================================================================
// AthenaXXX astrophysical plasma code
// Copyright(C) 2020 James M. Stone <jmstone@ias.edu> and the Athena code team
// Licensed under the 3-clause BSD License (the "LICENSE")
//========================================================================================
//! \file elliptica_bns.cpp
//  \brief Initial data reader for binary neutron star data with Elliptica

#include <math.h>
#include <stdio.h>

#include <algorithm>
#include <iostream>
#include <limits>
#include <sstream>
#include <string>

#include "athena.hpp"
#include "coordinates/adm.hpp"
<<<<<<< HEAD
#include "z4c/z4c.hpp"
#include "z4c/z4c_amr.hpp"
#include "coordinates/coordinates.hpp"
=======
>>>>>>> 92d36df3
#include "coordinates/cell_locations.hpp"
#include "coordinates/coordinates.hpp"
#include "dyn_grmhd/dyn_grmhd.hpp"
#include "elliptica_id_reader_lib.h"
#include "eos/eos.hpp"
#include "globals.hpp"
#include "hydro/hydro.hpp"
#include "mesh/mesh.hpp"
#include "mhd/mhd.hpp"
#include "parameter_input.hpp"
#include "z4c/z4c.hpp"
#include "z4c/z4c_amr.hpp"

void EllipticaBNSHistory(HistoryData *pdata, Mesh *pm);
void EllipticaBNSRefinementCondition(MeshBlockPack *pmbp);

//----------------------------------------------------------------------------------------
//! \fn ProblemGenerator::UserProblem_()
//! \brief Problem Generator for BNS with Elliptica
void ProblemGenerator::UserProblem(ParameterInput *pin, const bool restart) {
  user_hist_func = &EllipticaBNSHistory;
<<<<<<< HEAD
  user_ref_func = &EllipticaBNSRefinementCondition;

  if (restart) return;
=======
  user_ref_func  = &EllipticaBNSRefinementCondition;

  if (restart)
    return;
>>>>>>> 92d36df3

  MeshBlockPack *pmbp = pmy_mesh_->pmb_pack;
  auto &indcs         = pmy_mesh_->mb_indcs;
  auto &size          = pmbp->pmb->mb_size;
  int &is             = indcs.is;
  int &ie             = indcs.ie;
  int &js             = indcs.js;
  int &je             = indcs.je;
  int &ks             = indcs.ks;
  int &ke             = indcs.ke;

  if (pmbp->pdyngr == nullptr || pmbp->pz4c == nullptr) {
    std::cout << "### FATAL ERROR in " << __FILE__ << " at line " << __LINE__
              << std::endl
              << "BNS data requires <mhd> and <z4c> blocks." << std::endl;
    exit(EXIT_FAILURE);
  }

  std::string fname = pin->GetString("problem", "initial_data_file");
  std::string tab_path =
    pin->GetOrAddString("problem", "initial_data_table", "__na__");

  // Initialize the data reader
  Elliptica_ID_Reader_T *idr =
    elliptica_id_reader_init(fname.c_str(), "generic");

  if (tab_path != "__na__") {
    idr->set_param("NS1_EoS_table_path", tab_path.c_str(), idr);
    idr->set_param("NS2_EoS_table_path", tab_path.c_str(), idr);
  }

  // Fields to interpolate
  idr->ifields =
    "alpha,betax,betay,betaz,"
    "adm_gxx,adm_gxy,adm_gxz,adm_gyy,adm_gyz,adm_gzz,"
    "adm_Kxx,adm_Kxy,adm_Kxz,adm_Kyy,adm_Kyz,adm_Kzz,"
    "grhd_rho,grhd_p,grhd_vx,grhd_vy,grhd_vz";

  int ncells1 = indcs.nx1 + 2 * (indcs.ng);
  int ncells2 = indcs.nx2 + 2 * (indcs.ng);
  int ncells3 = indcs.nx3 + 2 * (indcs.ng);
  int nmb     = pmbp->nmb_thispack;

  int width = nmb * ncells1 * ncells2 * ncells3;

  Real *x_coords = new Real[width];
  Real *y_coords = new Real[width];
  Real *z_coords = new Real[width];

  std::cout << "Allocated coordinates of size " << width << std::endl;

  // Populate coordinates for Elliptica
  // TODO(JMF): Replace with a Kokkos loop on
  // Kokkos::DefaultHostExecutionSpace() to improve performance.
  int idx = 0;
  for (int m = 0; m < nmb; m++) {
    Real &x1min = size.h_view(m).x1min;
    Real &x1max = size.h_view(m).x1max;
    int nx1     = indcs.nx1;

    Real &x2min = size.h_view(m).x2min;
    Real &x2max = size.h_view(m).x2max;
    int nx2     = indcs.nx2;

    Real &x3min = size.h_view(m).x3min;
    Real &x3max = size.h_view(m).x3max;
    int nx3     = indcs.nx3;

    for (int k = 0; k < ncells3; k++) {
      Real z = CellCenterX(k - ks, nx3, x3min, x3max);
      for (int j = 0; j < ncells2; j++) {
        Real y = CellCenterX(j - js, nx2, x2min, x2max);
        for (int i = 0; i < ncells1; i++) {
          Real x = CellCenterX(i - is, nx1, x1min, x1max);

          x_coords[idx] = x;
          y_coords[idx] = y;
          z_coords[idx] = z;

          // Increment flat index
          idx++;
        }
      }
    }
  }

  idr->set_param("ADM_B1I_form", "zero", idr);

  // Interpolate the data
  idr->npoints  = width;
  idr->x_coords = x_coords;
  idr->y_coords = y_coords;
  idr->z_coords = z_coords;
  std::cout << "Coordinates assigned." << std::endl;
  elliptica_id_reader_interpolate(idr);

  // Free the coordinates, since we'll no longer need them.
  delete[] x_coords;
  delete[] y_coords;
  delete[] z_coords;

  std::cout << "Coordinates freed." << std::endl;

  // Capture variables for kernel; note that when Z4c is enabled, the gauge
  // variables are part of the Z4c class.
  auto &u_adm = pmbp->padm->u_adm;
  auto &adm   = pmbp->padm->adm;
  auto &w0    = pmbp->pmhd->w0;
  auto &u_z4c = pmbp->pz4c->u0;
  // Because Elliptica only operates on the CPU, we can't construct the data on
  // the GPU. Instead, we create a mirror guaranteed to be on the CPU, populate
  // the data there, then move it back to the GPU.
  // TODO(JMF): This needs to be tested on CPUs to ensure that it functions
  // properly; In theory, create_mirror_view shouldn't copy the data unless it's
  // in a different memory space.
  HostArray5D<Real>::HostMirror host_u_adm = create_mirror_view(u_adm);
  HostArray5D<Real>::HostMirror host_w0    = create_mirror_view(w0);
  HostArray5D<Real>::HostMirror host_u_z4c = create_mirror_view(u_z4c);
  adm::ADM::ADMhost_vars host_adm;
  host_adm.alpha.InitWithShallowSlice(host_u_z4c, z4c::Z4c::I_Z4C_ALPHA);
  host_adm.beta_u.InitWithShallowSlice(
    host_u_z4c, z4c::Z4c::I_Z4C_BETAX, z4c::Z4c::I_Z4C_BETAZ);
  host_adm.g_dd.InitWithShallowSlice(
    host_u_adm, adm::ADM::I_ADM_GXX, adm::ADM::I_ADM_GZZ);
  host_adm.vK_dd.InitWithShallowSlice(
    host_u_adm, adm::ADM::I_ADM_KXX, adm::ADM::I_ADM_KZZ);

  std::cout << "Host mirrors created." << std::endl;

  // Save Elliptica field indices for shorthand and a small optimization.
  const int i_alpha = idr->indx("alpha");
  const int i_betax = idr->indx("betax");
  const int i_betay = idr->indx("betay");
  const int i_betaz = idr->indx("betaz");

  const int i_gxx = idr->indx("adm_gxx");
  const int i_gxy = idr->indx("adm_gxy");
  const int i_gxz = idr->indx("adm_gxz");
  const int i_gyy = idr->indx("adm_gyy");
  const int i_gyz = idr->indx("adm_gyz");
  const int i_gzz = idr->indx("adm_gzz");

  const int i_Kxx = idr->indx("adm_Kxx");
  const int i_Kxy = idr->indx("adm_Kxy");
  const int i_Kxz = idr->indx("adm_Kxz");
  const int i_Kyy = idr->indx("adm_Kyy");
  const int i_Kyz = idr->indx("adm_Kyz");
  const int i_Kzz = idr->indx("adm_Kzz");

  const int i_rho = idr->indx("grhd_rho");
  const int i_p   = idr->indx("grhd_p");
  const int i_vx  = idr->indx("grhd_vx");
  const int i_vy  = idr->indx("grhd_vy");
  const int i_vz  = idr->indx("grhd_vz");

  std::cout << "Label indices saved." << std::endl;

  // TODO(JMF): Replace with a Kokkos loop on
  // Kokkos::DefaultHostExecutionSpace() to improve performance.
  idx = 0;
  for (int m = 0; m < nmb; m++) {
    for (int k = 0; k < ncells3; k++) {
      for (int j = 0; j < ncells2; j++) {
        for (int i = 0; i < ncells1; i++) {
          // Extract metric quantities
          host_adm.alpha(m, k, j, i)     = idr->field[i_alpha][idx];
          host_adm.beta_u(m, 0, k, j, i) = idr->field[i_betax][idx];
          host_adm.beta_u(m, 1, k, j, i) = idr->field[i_betay][idx];
          host_adm.beta_u(m, 2, k, j, i) = idr->field[i_betaz][idx];

          Real g3d[NSPMETRIC];
          host_adm.g_dd(m, 0, 0, k, j, i) = g3d[S11] = idr->field[i_gxx][idx];
          host_adm.g_dd(m, 0, 1, k, j, i) = g3d[S12] = idr->field[i_gxy][idx];
          host_adm.g_dd(m, 0, 2, k, j, i) = g3d[S13] = idr->field[i_gxz][idx];
          host_adm.g_dd(m, 1, 1, k, j, i) = g3d[S22] = idr->field[i_gyy][idx];
          host_adm.g_dd(m, 1, 2, k, j, i) = g3d[S23] = idr->field[i_gyz][idx];
          host_adm.g_dd(m, 2, 2, k, j, i) = g3d[S33] = idr->field[i_gzz][idx];

          host_adm.vK_dd(m, 0, 0, k, j, i) = idr->field[i_Kxx][idx];
          host_adm.vK_dd(m, 0, 1, k, j, i) = idr->field[i_Kxy][idx];
          host_adm.vK_dd(m, 0, 2, k, j, i) = idr->field[i_Kxz][idx];
          host_adm.vK_dd(m, 1, 1, k, j, i) = idr->field[i_Kyy][idx];
          host_adm.vK_dd(m, 1, 2, k, j, i) = idr->field[i_Kyz][idx];
          host_adm.vK_dd(m, 2, 2, k, j, i) = idr->field[i_Kzz][idx];

          // Extract hydro quantities
          host_w0(m, IDN, k, j, i) = idr->field[i_rho][idx];
          host_w0(m, IPR, k, j, i) = idr->field[i_p][idx];
          Real vu[3]               = {
            idr->field[i_vx][idx], idr->field[i_vy][idx],
            idr->field[i_vz][idx]};

          // Before we store the velocity, we need to make sure it's physical
          // and calculate the Lorentz factor. If the velocity is superluminal,
          // we make a last-ditch attempt to salvage the solution by rescaling
          // it to vsq = 1.0 - 1e-15
          Real vsq = Primitive::SquareVector(vu, g3d);
          if (1.0 - vsq <= 0) {
            std::cout << "The velocity is superluminal!" << std::endl
                      << "Attempting to adjust..." << std::endl;
            Real fac = sqrt((1.0 - 1e-15) / vsq);
            vu[0] *= fac;
            vu[1] *= fac;
            vu[2] *= fac;
            vsq = 1.0 - 1.0e-15;
          }
          Real W = sqrt(1.0 / (1.0 - vsq));

          host_w0(m, IVX, k, j, i) = W * vu[0];
          host_w0(m, IVY, k, j, i) = W * vu[1];
          host_w0(m, IVZ, k, j, i) = W * vu[2];

          idx++;
        }
      }
    }
  }

  std::cout << "Host mirrors filled." << std::endl;

  // Cleanup
  elliptica_id_reader_free(idr);

  std::cout << "Elliptica freed." << std::endl;

  // Copy the data to the GPU.
  Kokkos::deep_copy(u_adm, host_u_adm);
  Kokkos::deep_copy(w0, host_w0);
  Kokkos::deep_copy(u_z4c, host_u_z4c);

  std::cout << "Data copied." << std::endl;

  // TODO(JMF): Add magnetic fields
  auto &b0 = pmbp->pmhd->b0;
  par_for(
    "pgen_Bfc", DevExeSpace(), 0, nmb - 1, ks, ke, js, je, is, ie,
    KOKKOS_LAMBDA(int m, int k, int j, int i) {
      b0.x1f(m, k, j, i) = 0.0;
      b0.x2f(m, k, j, i) = 0.0;
      b0.x3f(m, k, j, i) = 0.0;

      if (i == ie) {
        b0.x1f(m, k, j, i + 1) = 0.0;
      }
      if (j == je) {
        b0.x2f(m, k, j + 1, i) = 0.0;
      }
      if (k == ke) {
        b0.x3f(m, k + 1, j, i) = 0.0;
      }
    });

  std::cout << "Face-centered fields zeroed." << std::endl;

  // Compute cell-centered fields
  auto &bcc0 = pmbp->pmhd->bcc0;
  par_for(
    "pgen_bcc", DevExeSpace(), 0, nmb - 1, ks, ke, js, je, is, ie,
    KOKKOS_LAMBDA(int m, int k, int j, int i) {
      bcc0(m, IBX, k, j, i) =
        0.5 * (b0.x1f(m, k, j, i) + b0.x1f(m, k, j, i + 1));
      bcc0(m, IBY, k, j, i) =
        0.5 * (b0.x2f(m, k, j, i) + b0.x2f(m, k, j + 1, i));
      bcc0(m, IBZ, k, j, i) =
        0.5 * (b0.x3f(m, k, j, i) + b0.x3f(m, k + 1, j, i));
    });

  std::cout << "Cell-centered fields calculated." << std::endl;

  pmbp->pdyngr->PrimToConInit(
    0, (ncells1 - 1), 0, (ncells2 - 1), 0, (ncells3 - 1));
  switch (indcs.ng) {
    case 2:
      pmbp->pz4c->ADMToZ4c<2>(pmbp, pin);
      break;
    case 3:
      pmbp->pz4c->ADMToZ4c<3>(pmbp, pin);
      break;
    case 4:
      pmbp->pz4c->ADMToZ4c<4>(pmbp, pin);
      break;
  }

  return;
}

// History function
void EllipticaBNSHistory(HistoryData *pdata, Mesh *pm) {
  // Select the number of outputs and create labels for them.
  int &nmhd       = pm->pmb_pack->pmhd->nmhd;
  pdata->nhist    = 2;
  pdata->label[0] = "rho-max";
  pdata->label[1] = "alpha-min";

  // capture class variables for kernel
  auto &w0_ = pm->pmb_pack->pmhd->w0;
  auto &adm = pm->pmb_pack->padm->adm;

  // loop over all MeshBlocks in this pack
  auto &indcs     = pm->pmb_pack->pmesh->mb_indcs;
  int is          = indcs.is;
  int nx1         = indcs.nx1;
  int js          = indcs.js;
  int nx2         = indcs.nx2;
  int ks          = indcs.ks;
  int nx3         = indcs.nx3;
  const int nmkji = (pm->pmb_pack->nmb_thispack) * nx3 * nx2 * nx1;
  const int nkji  = nx3 * nx2 * nx1;
  const int nji   = nx2 * nx1;
  Real rho_max    = std::numeric_limits<Real>::max();
  Real alpha_min  = -rho_max;
  Kokkos::parallel_reduce(
    "TOVHistSums", Kokkos::RangePolicy<>(DevExeSpace(), 0, nmkji),
    KOKKOS_LAMBDA(const int &idx, Real &mb_max, Real &mb_alp_min) {
      // coompute n,k,j,i indices of thread
      int m = (idx) / nkji;
      int k = (idx - m * nkji) / nji;
      int j = (idx - m * nkji - k * nji) / nx1;
      int i = (idx - m * nkji - k * nji - j * nx1) + is;
      k += ks;
      j += js;

      mb_max     = fmax(mb_max, w0_(m, IDN, k, j, i));
      mb_alp_min = fmin(mb_alp_min, adm.alpha(m, k, j, i));
    },
    Kokkos::Max<Real>(rho_max), Kokkos::Min<Real>(alpha_min));

  // Currently AthenaK only supports MPI_SUM operations between ranks, but we
  // need MPI_MAX and MPI_MIN operations instead. This is a cheap hack to make
  // it work as intended.
#if MPI_PARALLEL_ENABLED
  if (global_variable::my_rank == 0) {
    MPI_Reduce(
      MPI_IN_PLACE, &rho_max, 1, MPI_ATHENA_REAL, MPI_MAX, 0, MPI_COMM_WORLD);
    MPI_Reduce(
      MPI_IN_PLACE, &alpha_min, 1, MPI_ATHENA_REAL, MPI_MIN, 0, MPI_COMM_WORLD);
  } else {
    MPI_Reduce(
      &rho_max, &rho_max, 1, MPI_ATHENA_REAL, MPI_MAX, 0, MPI_COMM_WORLD);
    MPI_Reduce(
      &alpha_min, &alpha_min, 1, MPI_ATHENA_REAL, MPI_MAX, 0, MPI_COMM_WORLD);
    rho_max   = 0.;
    alpha_min = 0.;
  }
#endif

  // store data in hdata array
  pdata->hdata[0] = rho_max;
  pdata->hdata[1] = alpha_min;
}

void EllipticaBNSRefinementCondition(MeshBlockPack *pmbp) {
  pmbp->pz4c->pamr->Refine(pmbp);
}<|MERGE_RESOLUTION|>--- conflicted
+++ resolved
@@ -17,12 +17,9 @@
 
 #include "athena.hpp"
 #include "coordinates/adm.hpp"
-<<<<<<< HEAD
 #include "z4c/z4c.hpp"
 #include "z4c/z4c_amr.hpp"
 #include "coordinates/coordinates.hpp"
-=======
->>>>>>> 92d36df3
 #include "coordinates/cell_locations.hpp"
 #include "coordinates/coordinates.hpp"
 #include "dyn_grmhd/dyn_grmhd.hpp"
@@ -44,16 +41,9 @@
 //! \brief Problem Generator for BNS with Elliptica
 void ProblemGenerator::UserProblem(ParameterInput *pin, const bool restart) {
   user_hist_func = &EllipticaBNSHistory;
-<<<<<<< HEAD
   user_ref_func = &EllipticaBNSRefinementCondition;
 
   if (restart) return;
-=======
-  user_ref_func  = &EllipticaBNSRefinementCondition;
-
-  if (restart)
-    return;
->>>>>>> 92d36df3
 
   MeshBlockPack *pmbp = pmy_mesh_->pmb_pack;
   auto &indcs         = pmy_mesh_->mb_indcs;
