//========================================================================================
// AthenaXXX astrophysical plasma code
// Copyright(C) 2020 James M. Stone <jmstone@ias.edu> and the Athena code team
// Licensed under the 3-clause BSD License (the "LICENSE")
//========================================================================================
//! \file rad_m1_latticetest.cpp
//  \brief Radiation M1 single zone equilibratioon test for grey M1 + hydro

// C++ headers

// Athena++ headers
#include "athena.hpp"
#include "coordinates/adm.hpp"
#include "driver/driver.hpp"
#include "dyn_grmhd/dyn_grmhd.hpp"
#include "eos/eos.hpp"
#include "mesh/mesh.hpp"
#include "parameter_input.hpp"
#include "pgen/pgen.hpp"
#include "radiation_m1/radiation_m1.hpp"
#include "radiation_m1/radiation_m1_helpers.hpp"

//----------------------------------------------------------------------------------------
//! \fn void MeshBlock::UserProblem(ParameterInput *pin)
//  \brief Sets initial conditions for radiation M1 single zone equilibratioon test
void ProblemGenerator::RadiationM1SingleZoneTest(ParameterInput *pin,
<<<<<<< HEAD
                                              const bool restart) {
  MeshBlockPack *pmbp = pmy_mesh_->pmb_pack;                                           
  // Here we are using dynamic_cast to infer which derived type pdyngr is
  auto *ptest_nqt =
      dynamic_cast<dyngr::DynGRMHDPS<Primitive::EOSCompOSE<Primitive::NQTLogs>,
                                     Primitive::ResetFloor> *>(pmbp->pdyngr);
  if (ptest_nqt != nullptr) {
    return RadiationM1SingleZoneTest_<Primitive::EOSCompOSE<Primitive::NQTLogs>, Primitive::ResetFloor>(
        pin, restart);
  }

  auto *ptest_nlog =
      dynamic_cast<dyngr::DynGRMHDPS<Primitive::EOSCompOSE<Primitive::NormalLogs>,
                                     Primitive::ResetFloor> *>(pmbp->pdyngr);
  if (ptest_nlog != nullptr) {
    return RadiationM1SingleZoneTest_<Primitive::EOSCompOSE<Primitive::NormalLogs>,
                       Primitive::ResetFloor>(pin, restart);
  }

  bool ismhd = pmbp->pmhd != nullptr;
  if (ismhd == false) {
    return RadiationM1SingleZoneTest_<Primitive::EOSCompOSE<Primitive::NQTLogs>, Primitive::ResetFloor>(
        pin, restart);
  }
  std::cout << "### FATAL ERROR in " << __FILE__ << " at line " << __LINE__ << std::endl;
  std::cout << "Unsupported EOS type!\n";
  abort();
}


template <class EOSPolicy, class ErrorPolicy>
void ProblemGenerator::RadiationM1SingleZoneTest_(ParameterInput *pin,
                                              const bool restart) {
=======
                                                 const bool restart) {
>>>>>>> 845ea0dc
  if (restart) return;

  MeshBlockPack *pmbp = pmy_mesh_->pmb_pack;

  // Check required modules are called
  if (pmbp->pmhd == nullptr) {
    std::cout << "### FATAL ERROR in " << __FILE__ << " at line " << __LINE__ << std::endl
              << "DyHydro is required for the single zone equilibration test"
              << std::endl;
    exit(EXIT_FAILURE);
  }
  if (pmbp->pradm1 == nullptr) {
    std::cout << "### FATAL ERROR in " << __FILE__ << " at line " << __LINE__ << std::endl
              << "The single zone equilibration test problem generator requires "
                 "radiation-m1, but no "
              << "<radiation_m1> block in input file" << std::endl;
    exit(EXIT_FAILURE);
  }
  if (pmbp->pradm1->params.opacity_type != radiationm1::BnsNurates) {
    std::cout << "### FATAL ERROR in " << __FILE__ << " at line " << __LINE__ << std::endl
              << "The single zone equilibration test problem generator requires "
                 "bns-nurates"
              << std::endl;
    exit(EXIT_FAILURE);
  }

  // capture variables for kernel
  auto &indcs = pmy_mesh_->mb_indcs;
  int &ng = indcs.ng;
  int n1 = indcs.nx1 + 2 * ng;
  int n2 = (indcs.nx2 > 1) ? (indcs.nx2 + 2 * ng) : 1;
  int n3 = (indcs.nx3 > 1) ? (indcs.nx3 + 2 * ng) : 1;
  int &is = indcs.is;
  int &js = indcs.js;
  int &ks = indcs.ks;
  auto &size = pmbp->pmb->mb_size;
  auto &coord = pmbp->pcoord->coord_data;
<<<<<<< HEAD
  int nmb1 = (pmbp->nmb_thispack-1);

=======
  int nmb1 = (pmbp->nmb_thispack - 1);
>>>>>>> 845ea0dc
  // get problem parameters
  Real rho = pin->GetReal("problem", "rho");
  Real temp = pin->GetReal("problem", "temp");
  Real vx = pin->GetReal("problem", "vx");
  Real vy = pin->GetReal("problem", "vy");
  Real vz = pin->GetReal("problem", "vz");
  Real ye = pin->GetReal("problem", "Y_e");

  // This is a ugly hack stolen from eos_compose_test.cpp
  Real mb{};
  Primitive::EOS<EOSPolicy, ErrorPolicy> &eos =
      static_cast<dyngr::DynGRMHDPS<EOSPolicy, ErrorPolicy> *>(pmbp->pdyngr)
          ->eos.ps.GetEOSMutable();
  mb = eos.GetBaryonMass();
  Real n = rho/mb/code_units.DensityConversion(cgs_units);
  // Hack for Y_e for now, note that EOS can, in principle, access up to MAX_SPECIES different scalars
  Real P = eos.GetPressure(n, temp, &ye);
  // conversion factors from cgs to code units
  auto cgs_units = Primitive::MakeCGS();
  auto code_units = eos.GetCodeUnitSystem();
  Real lorentz_w = 1. / Kokkos::sqrt(1. - vx*vx - vy*vy - vz*vz);

  // set primitive variables
  auto &w0_ = pmbp->pmhd->w0;
<<<<<<< HEAD
  par_for("pgen_singlezone",DevExeSpace(),0,nmb1,0,(n3-1),0,(n2-1),0,(n1-1),
  KOKKOS_LAMBDA(int m, int k, int j, int i) {
    w0_(m,IDN,k,j,i) = rho/code_units.DensityConversion(cgs_units);
    w0_(m,IVX,k,j,i) = vx*lorentz_w;
    w0_(m,IVY,k,j,i) = vy*lorentz_w;
    w0_(m,IVZ,k,j,i) = vz*lorentz_w;
    w0_(m,IPR,k,j,i) = P;
    w0_(m,IYF,k,j,i) = ye;
  });
=======
  par_for(
      "pgen_singlezone", DevExeSpace(), 0, nmb1, 0, (n3 - 1), 0, (n2 - 1), 0, (n1 - 1),
      KOKKOS_LAMBDA(int m, int k, int j, int i) {
        w0_(m, IDN, k, j, i) = rho;
        w0_(m, IVX, k, j, i) = vx;
        w0_(m, IVY, k, j, i) = vy;
        w0_(m, IVZ, k, j, i) = vz;
        w0_(m, IEN, k, j, i) = temp;
        w0_(m, IYF, k, j, i) = ye;
      });
>>>>>>> 845ea0dc

  // Convert primitives to conserved
  // auto &u0 = pmbp->pmhd->u0;
  pmbp->pdyngr->PrimToConInit(0, (n1 - 1), 0, (n2 - 1), 0, (n3 - 1));

  // initialize ADM variables
  adm::ADM::ADM_vars &adm = pmbp->padm->adm;
  // set metric to minkowski
  par_for(
<<<<<<< HEAD
      "pgen_metric_initialize", DevExeSpace(),0,nmb1,0,(n3-1),0,(n2-1),0,(n1-1),
      KOKKOS_LAMBDA(const int m, const int k, const int j, const int i) {
=======
      "pgen_metric_initialize", DevExeSpace(), 0, nmb1, 0, (n3 - 1), 0, (n2 - 1), 0,
      (n1 - 1), KOKKOS_LAMBDA(const int m, const int k, const int j, const int i) {
>>>>>>> 845ea0dc
        for (int a = 0; a < 3; ++a)
          for (int b = a; b < 3; ++b) {
            adm.g_dd(m, a, b, k, j, i) = (a == b ? 1. : 0.);
          }

        adm.psi4(m, k, j, i) = 1.;  // adm.psi4

        adm.alpha(m, k, j, i) = 1.;
      });
}<|MERGE_RESOLUTION|>--- conflicted
+++ resolved
@@ -24,7 +24,6 @@
 //! \fn void MeshBlock::UserProblem(ParameterInput *pin)
 //  \brief Sets initial conditions for radiation M1 single zone equilibratioon test
 void ProblemGenerator::RadiationM1SingleZoneTest(ParameterInput *pin,
-<<<<<<< HEAD
                                               const bool restart) {
   MeshBlockPack *pmbp = pmy_mesh_->pmb_pack;                                           
   // Here we are using dynamic_cast to infer which derived type pdyngr is
@@ -58,9 +57,6 @@
 template <class EOSPolicy, class ErrorPolicy>
 void ProblemGenerator::RadiationM1SingleZoneTest_(ParameterInput *pin,
                                               const bool restart) {
-=======
-                                                 const bool restart) {
->>>>>>> 845ea0dc
   if (restart) return;
 
   MeshBlockPack *pmbp = pmy_mesh_->pmb_pack;
@@ -98,12 +94,8 @@
   int &ks = indcs.ks;
   auto &size = pmbp->pmb->mb_size;
   auto &coord = pmbp->pcoord->coord_data;
-<<<<<<< HEAD
   int nmb1 = (pmbp->nmb_thispack-1);
 
-=======
-  int nmb1 = (pmbp->nmb_thispack - 1);
->>>>>>> 845ea0dc
   // get problem parameters
   Real rho = pin->GetReal("problem", "rho");
   Real temp = pin->GetReal("problem", "temp");
@@ -128,7 +120,6 @@
 
   // set primitive variables
   auto &w0_ = pmbp->pmhd->w0;
-<<<<<<< HEAD
   par_for("pgen_singlezone",DevExeSpace(),0,nmb1,0,(n3-1),0,(n2-1),0,(n1-1),
   KOKKOS_LAMBDA(int m, int k, int j, int i) {
     w0_(m,IDN,k,j,i) = rho/code_units.DensityConversion(cgs_units);
@@ -138,18 +129,6 @@
     w0_(m,IPR,k,j,i) = P;
     w0_(m,IYF,k,j,i) = ye;
   });
-=======
-  par_for(
-      "pgen_singlezone", DevExeSpace(), 0, nmb1, 0, (n3 - 1), 0, (n2 - 1), 0, (n1 - 1),
-      KOKKOS_LAMBDA(int m, int k, int j, int i) {
-        w0_(m, IDN, k, j, i) = rho;
-        w0_(m, IVX, k, j, i) = vx;
-        w0_(m, IVY, k, j, i) = vy;
-        w0_(m, IVZ, k, j, i) = vz;
-        w0_(m, IEN, k, j, i) = temp;
-        w0_(m, IYF, k, j, i) = ye;
-      });
->>>>>>> 845ea0dc
 
   // Convert primitives to conserved
   // auto &u0 = pmbp->pmhd->u0;
@@ -159,13 +138,8 @@
   adm::ADM::ADM_vars &adm = pmbp->padm->adm;
   // set metric to minkowski
   par_for(
-<<<<<<< HEAD
       "pgen_metric_initialize", DevExeSpace(),0,nmb1,0,(n3-1),0,(n2-1),0,(n1-1),
       KOKKOS_LAMBDA(const int m, const int k, const int j, const int i) {
-=======
-      "pgen_metric_initialize", DevExeSpace(), 0, nmb1, 0, (n3 - 1), 0, (n2 - 1), 0,
-      (n1 - 1), KOKKOS_LAMBDA(const int m, const int k, const int j, const int i) {
->>>>>>> 845ea0dc
         for (int a = 0; a < 3; ++a)
           for (int b = a; b < 3; ++b) {
             adm.g_dd(m, a, b, k, j, i) = (a == b ? 1. : 0.);
