//========================================================================================
// Athena++ astrophysical MHD code
// Copyright(C) 2014 James M. Stone <jmstone@princeton.edu> and other code contributors
// Licensed under the 3-clause BSD License, see LICENSE file for details
//========================================================================================
//! \file bvals_part.cpp
//! \brief

#include <cstdlib>
#include <iostream>
#include <utility>
#include <vector>
#include <algorithm>
#include <Kokkos_Core.hpp>
#include <Kokkos_StdAlgorithms.hpp>

#include "athena.hpp"
#include "globals.hpp"
#include "parameter_input.hpp"
#include "mesh/nghbr_index.hpp"
#include "mesh/mesh.hpp"
#include "particles/particles.hpp"
#include "bvals.hpp"

namespace particles {
//----------------------------------------------------------------------------------------
//! \fn void ParticlesBoundaryValues::UpdateGID()
//! \brief Updates GID of particles that cross boundary of their parent MeshBlock.  If
//! the new GID is on a different rank, then store in sendlist_buf DvceArray: (1) index of
//! particle in prtcl array, (2) destination GID, and (3) destination rank.

KOKKOS_INLINE_FUNCTION
void UpdateGID(int &newgid, NeighborBlock nghbr, int myrank, int *pcounter,
               DualArray1D<ParticleLocationData> slist, int p) {
  newgid = nghbr.gid;
#if MPI_PARALLEL_ENABLED
  if (nghbr.rank != myrank) {
    int index = Kokkos::atomic_fetch_add(pcounter,1);
    slist.d_view(index).prtcl_indx = p;
    slist.d_view(index).dest_gid   = nghbr.gid;
    slist.d_view(index).dest_rank  = nghbr.rank;
  }
#endif
  return;
}

//----------------------------------------------------------------------------------------
//! \fn void ParticlesBoundaryValues::MarkForDestruction()
//! \brief Adds particles that cross the user-defined mesh boundariesto a list used then
//! to destroy them. The list uses the same structure as the sendlist for convenience
//! in the following functions.
//! This opeartion should also be performed for single process runs

KOKKOS_INLINE_FUNCTION
void MarkForDestruction(int *pcounter, DualArray1D<ParticleLocationData> dlist, int p) {
    int index = Kokkos::atomic_fetch_add(pcounter,1);
    dlist.d_view(index).prtcl_indx = p;
    // These particles don't actually get sent, thus following information is not needed
    dlist.d_view(index).dest_gid   = 0;
    dlist.d_view(index).dest_rank  = 0;
  return;
}

//----------------------------------------------------------------------------------------
//! \fn void ParticlesBoundaryValues::SetNewGID()
//! \brief

TaskStatus ParticlesBoundaryValues::SetNewPrtclGID() {
  // create local references for variables in kernel
  auto gids = pmy_part->pmy_pack->gids;
  auto &pr = pmy_part->prtcl_rdata;
  auto &pi = pmy_part->prtcl_idata;
  int npart = pmy_part->nprtcl_thispack;
  auto &mbsize = pmy_part->pmy_pack->pmb->mb_size;
  auto &mblev = pmy_part->pmy_pack->pmb->mb_lev;
  auto &meshsize = pmy_part->pmy_pack->pmesh->mesh_size;
  auto myrank = global_variable::my_rank;
  auto &nghbr = pmy_part->pmy_pack->pmb->nghbr;
  auto &psendl = sendlist;
  int counter=0;
  Kokkos::View<int> atom_count("atom_count");
  Kokkos::deep_copy(atom_count, counter);
  bool &multi_d = pmy_part->pmy_pack->pmesh->multi_d;
  bool &three_d = pmy_part->pmy_pack->pmesh->three_d;
  // Compatibility with user-defined boundary conditions
  auto &mb_bcs = pmy_part->pmy_pack->pmb->mb_bcs;
  int destroy_count = 0;
  Kokkos::View<int> atom_d_count("atom_d_count");
  Kokkos::deep_copy(atom_d_count, destroy_count);
  auto &pdestroyl = destroylist;
  const Real &min_rad = pmy_part->min_radius;

  Kokkos::realloc(sendlist, static_cast<int>(npart));
  Kokkos::realloc(destroylist, static_cast<int>(npart));
  par_for("part_update",DevExeSpace(),0,(npart-1), KOKKOS_LAMBDA(const int p) {
    int m = pi(PGID,p) - gids;
    int mylevel = mblev.d_view(m);
    Real x1 = pr(IPX,p);
    Real x2 = pr(IPY,p);
    Real x3 = pr(IPZ,p);

    // length of MeshBlock in each direction
    Real lx = (mbsize.d_view(m).x1max - mbsize.d_view(m).x1min);
    Real ly = (mbsize.d_view(m).x2max - mbsize.d_view(m).x2min);
    Real lz = (mbsize.d_view(m).x3max - mbsize.d_view(m).x3min);

    // integer offset of particle relative to center of MeshBlock (-1,0,+1)
    int ix = static_cast<int>((x1 - mbsize.d_view(m).x1min + lx)/lx) - 1;
    int iy = static_cast<int>((x2 - mbsize.d_view(m).x2min + ly)/ly) - 1;
    int iz = static_cast<int>((x3 - mbsize.d_view(m).x3min + lz)/lz) - 1;

    // sublock indices for faces and edges with S/AMR
    int fx = (x1 < 0.5*(mbsize.d_view(m).x1min + mbsize.d_view(m).x1max))? 0 : 1;
    int fy = (x2 < 0.5*(mbsize.d_view(m).x2min + mbsize.d_view(m).x2max))? 0 : 1;
    int fz = (x3 < 0.5*(mbsize.d_view(m).x3min + mbsize.d_view(m).x3max))? 0 : 1;
    fy = multi_d ? fy : 0;
    fz = three_d ? fz : 0;

    bool check_boundary =
        ( mb_bcs.d_view(m,BoundaryFace::inner_x3) == BoundaryFlag::user && iz < 0)
        || ( mb_bcs.d_view(m,BoundaryFace::outer_x3) == BoundaryFlag::user && iz > 0)
        || ( mb_bcs.d_view(m,BoundaryFace::inner_x2) == BoundaryFlag::user && iy < 0)
        || ( mb_bcs.d_view(m,BoundaryFace::outer_x2) == BoundaryFlag::user && iy > 0)
        || ( mb_bcs.d_view(m,BoundaryFace::inner_x1) == BoundaryFlag::user && ix < 0)
        || ( mb_bcs.d_view(m,BoundaryFace::outer_x1) == BoundaryFlag::user && ix > 0)
	|| (SQR(x1) + SQR(x2) + SQR(x3) < SQR(min_rad)) ;
      // Add particle to destruction list
      // At the time of sending the particles that need to be destroyed
      // are treated like those that have been sent
      // without actually being sent (i.e. they're remove from arrays)

    if (check_boundary) {
        MarkForDestruction(&atom_d_count(), pdestroyl, p);
    }
    // only update particle GID if it has crossed MeshBlock boundary
    if ((abs(ix) + abs(iy) + abs(iz)) != 0 && !check_boundary) {
      // The way GIDs are determined currently is not reliable in SMR cases
      // due to nighbours across edges and corners being uninitialized.
      // Need extra check
      bool send_to_coarser = false;
      if (ix < 0) {
        // level might be initizialized to -1 on some neighbours
        for (int iop = 0; iop <= 3; ++iop) {
          if (nghbr.d_view(m,iop).lev < mylevel && nghbr.d_view(m,iop).lev > 0) {
            send_to_coarser = true;
          }
        }
      } else if (ix > 0) {
         for (int iop = 4; iop <= 7; ++iop) {
          if (nghbr.d_view(m,iop).lev < mylevel && nghbr.d_view(m,iop).lev > 0) {
            send_to_coarser = true;
          }
         }
      }
      if (iy < 0) {
        for (int iop = 8; iop <= 11; ++iop) {
          if (nghbr.d_view(m,iop).lev < mylevel && nghbr.d_view(m,iop).lev > 0) {
            send_to_coarser = true;
          }
        }
      } else if (iy > 0) {
        for (int iop = 12; iop <= 15; ++iop) {
          if (nghbr.d_view(m,iop).lev < mylevel && nghbr.d_view(m,iop).lev > 0) {
            send_to_coarser = true;
          }
        }
      }
      if (iz < 0) {
        for (int iop = 24; iop <= 27; ++iop) {
          if (nghbr.d_view(m,iop).lev < mylevel && nghbr.d_view(m,iop).lev > 0) {
            send_to_coarser = true;
          }
        }
      } else if (iz > 0) {
          for (int iop = 28; iop <= 31; ++iop) {
            if (nghbr.d_view(m,iop).lev < mylevel && nghbr.d_view(m,iop).lev > 0) {
              send_to_coarser = true;
            }
        }
      }
      int indx = 0;
        if (iz == 0) {
          if (iy == 0) {
            // x1 face
            indx = NeighborIndex(ix,0,0,0,0);           // neighbor at same level
            if (nghbr.d_view(m,indx).lev > mylevel) {       // neighbor at finer level
              indx = NeighborIndex(ix,0,0,fy,fz);
            }
            while (nghbr.d_view(m,indx).gid < 0) {indx++;}  // neighbor at coarser level
            UpdateGID(pi(PGID,p), nghbr.d_view(m,indx), myrank, &atom_count(), psendl, p);
          } else if (ix == 0) {
            // x2 face
            indx = NeighborIndex(0,iy,0,0,0);
            if (nghbr.d_view(m,indx).lev > mylevel) {
              indx = NeighborIndex(0,iy,0,fx,fz);
            }
            while (nghbr.d_view(m,indx).gid < 0) {indx++;}
            UpdateGID(pi(PGID,p), nghbr.d_view(m,indx), myrank, &atom_count(), psendl, p);
          } else {
            // x1x2 edge
            indx = NeighborIndex(ix,iy,0,0,0);
            if (nghbr.d_view(m,indx).lev > mylevel) {
              indx = NeighborIndex(ix,iy,0,fz,0);
            }
            while (nghbr.d_view(m,indx).gid < 0) {indx++;}
            // Using SMR some edge and corner neighbours are uninitialized,
            // thus check if the index has increased over the appropriate range
            // and try to communicate through faces to a coarser meshblock
            // Communication to coarser meshblocks should always go through faces
            if (indx > 23 || send_to_coarser) {
              bool found_coarser = false;
              // First try through x face
              indx = NeighborIndex(ix,0,0,0,0);
              while (nghbr.d_view(m,indx).gid < 0) {indx++;}
              if (nghbr.d_view(m,indx).lev < mylevel && nghbr.d_view(m,indx).lev > 0) { found_coarser = true; }
              // If all faces in the x direction are on a finer level this should
              // have already been covered by previous logic, thus check y
              if ( !found_coarser ) {
                indx = NeighborIndex(0,iy,0,0,0);
                while (nghbr.d_view(m,indx).gid < 0) {indx++;}
                if (nghbr.d_view(m,indx).lev < mylevel && nghbr.d_view(m,indx).lev > 0) { found_coarser = true; }
              }
            }
            UpdateGID(pi(PGID,p), nghbr.d_view(m,indx), myrank, &atom_count(), psendl, p);
          }
        } else if (iy == 0) {
          if (ix == 0) {
            // x3 face
            indx = NeighborIndex(0,0,iz,0,0);
            if (nghbr.d_view(m,indx).lev > mylevel) {
              indx = NeighborIndex(0,0,iz,fx,fy);
            }
            while (nghbr.d_view(m,indx).gid < 0) {indx++;}
            UpdateGID(pi(PGID,p), nghbr.d_view(m,indx), myrank, &atom_count(), psendl, p);
          } else {
            // x3x1 edge
            indx = NeighborIndex(ix,0,iz,0,0);
            if (nghbr.d_view(m,indx).lev > mylevel) {
              indx = NeighborIndex(ix,0,iz,fy,0);
            }
            while (nghbr.d_view(m,indx).gid < 0) {indx++;}
            if (indx > 39 || send_to_coarser) {
              bool found_coarser = false;
              indx = NeighborIndex(ix,0,0,0,0);
              while (nghbr.d_view(m,indx).gid < 0) {indx++;}
              if (nghbr.d_view(m,indx).lev < mylevel && nghbr.d_view(m,indx).lev > 0) { found_coarser = true; }
              if ( !found_coarser ) {
                indx = NeighborIndex(0,0,iz,0,0);
                while (nghbr.d_view(m,indx).gid < 0) {indx++;}
                if (nghbr.d_view(m,indx).lev < mylevel && nghbr.d_view(m,indx).lev > 0) { found_coarser = true; }
              }
            }
            UpdateGID(pi(PGID,p), nghbr.d_view(m,indx), myrank, &atom_count(), psendl, p);
          }
        } else {
          if (ix == 0) {
            // x2x3 edge
            indx = NeighborIndex(0,iy,iz,0,0);
            if (nghbr.d_view(m,indx).lev > mylevel) {
              indx = NeighborIndex(0,iy,iz,fx,0);
            }
            while (nghbr.d_view(m,indx).gid < 0) {indx++;}
            if (indx > 47 || send_to_coarser) {
              bool found_coarser = false;
              indx = NeighborIndex(0,iy,0,0,0);
              while (nghbr.d_view(m,indx).gid < 0) {indx++;}
              if (nghbr.d_view(m,indx).lev < mylevel && nghbr.d_view(m,indx).lev > 0) { found_coarser = true; }
              if ( !found_coarser ) {
                indx = NeighborIndex(0,0,iz,0,0);
                while (nghbr.d_view(m,indx).gid < 0) {indx++;}
                if (nghbr.d_view(m,indx).lev < mylevel && nghbr.d_view(m,indx).lev > 0) { found_coarser = true; }
              }
            }
            UpdateGID(pi(PGID,p), nghbr.d_view(m,indx), myrank, &atom_count(), psendl, p);
          } else {
            // corners
            indx = NeighborIndex(ix,iy,iz,0,0);
            if (nghbr.d_view(m,indx).gid < 0 || send_to_coarser) {
              bool found_coarser = false;
              indx = NeighborIndex(ix,0,0,0,0);
              while (nghbr.d_view(m,indx).gid < 0) {indx++;}
              if (nghbr.d_view(m,indx).lev < mylevel && nghbr.d_view(m,indx).lev > 0) { found_coarser = true; }
              if ( !found_coarser ) {
                indx = NeighborIndex(0,iy,0,0,0);
                while (nghbr.d_view(m,indx).gid < 0) {indx++;}
                if (nghbr.d_view(m,indx).lev < mylevel && nghbr.d_view(m,indx).lev > 0) { found_coarser = true; }
              }
              if ( !found_coarser ) {
                indx = NeighborIndex(0,0,iz,0,0);
                while (nghbr.d_view(m,indx).gid < 0) {indx++;}
                if (nghbr.d_view(m,indx).lev < mylevel && nghbr.d_view(m,indx).lev > 0) { found_coarser = true; }
              }
            }
            UpdateGID(pi(PGID,p), nghbr.d_view(m,indx), myrank, &atom_count(), psendl, p);
          }
        }

        // reset x,y,z positions if particle crosses Mesh boundary using periodic BCs
        if (x1 < meshsize.x1min) {
          pr(IPX,p) += (meshsize.x1max - meshsize.x1min);
        } else if (x1 > meshsize.x1max) {
          pr(IPX,p) -= (meshsize.x1max - meshsize.x1min);
        }
        if (x2 < meshsize.x2min) {
          pr(IPY,p) += (meshsize.x2max - meshsize.x2min);
        } else if (x2 > meshsize.x2max) {
          pr(IPY,p) -= (meshsize.x2max - meshsize.x2min);
        }
        if (x3 < meshsize.x3min) {
          pr(IPZ,p) += (meshsize.x3max - meshsize.x3min);
        } else if (x3 > meshsize.x3max) {
          pr(IPZ,p) -= (meshsize.x3max - meshsize.x3min);
        }
      }
  });
  Kokkos::deep_copy(counter, atom_count);
  Kokkos::deep_copy(destroy_count, atom_d_count);
  nprtcl_send = counter;
  nprtcl_destroy = destroy_count;
  Kokkos::resize(sendlist, nprtcl_send);
  Kokkos::resize(destroylist, nprtcl_destroy);
  // sync sendlist device array with host
  sendlist.template modify<DevExeSpace>();
  sendlist.template sync<HostMemSpace>();
  // sync destroylist device array with host
  destroylist.template modify<DevExeSpace>();
  destroylist.template sync<HostMemSpace>();

  return TaskStatus::complete;
}

//----------------------------------------------------------------------------------------
//! \fn void ParticlesBoundaryValues::CountSendsAndRecvs()
//! \brief

TaskStatus ParticlesBoundaryValues::CountSendsAndRecvs() {
#if MPI_PARALLEL_ENABLED
  // Sort sendlist on host by destrank.
  namespace KE = Kokkos::Experimental;
  std::sort(KE::begin(sendlist.h_view), KE::end(sendlist.h_view), SortByRank);
  // sync sendlist host array with device.  This results in sorted array on device
  sendlist.template modify<HostMemSpace>();
  sendlist.template sync<DevExeSpace>();

  // load STL::vector of ParticleMessageData with <sendrank, recvrank, nprtcls> for sends
  // from this rank. Length will be nsends; initially this length is unknown
  sends_thisrank.clear();
  if (nprtcl_send > 0) {
    int &myrank = global_variable::my_rank;
    int rank = sendlist.h_view(0).dest_rank;
    int nprtcl = 1;

    for (int n=1; n<nprtcl_send; ++n) {
      if (sendlist.h_view(n).dest_rank == rank) {
        ++nprtcl;
      } else {
        sends_thisrank.emplace_back(ParticleMessageData(myrank,rank,nprtcl));
        rank = sendlist.h_view(n).dest_rank;
        nprtcl = 1;
      }
    }
    sends_thisrank.emplace_back(ParticleMessageData(myrank,rank,nprtcl));
  }
  nsends = sends_thisrank.size();

  // Share number of ranks to send to amongst all ranks
  nsends_eachrank[global_variable::my_rank] = nsends;
  MPI_Allgather(&nsends, 1, MPI_INT, nsends_eachrank.data(), 1, MPI_INT, mpi_comm_part);

  // Now share ParticleMessageData amongst all ranks
  // First create vector of starting indices in full vector
  std::vector<int> nsends_displ;
  nsends_displ.resize(global_variable::nranks);
  nsends_displ[0] = 0;
  for (int n=1; n<(global_variable::nranks); ++n) {
    nsends_displ[n] = nsends_displ[n-1] + nsends_eachrank[n-1];
  }
  int nsends_allranks = nsends_displ[global_variable::nranks - 1] +
                        nsends_eachrank[global_variable::nranks - 1];
  // Load ParticleMessageData on this rank into full vector
  sends_allranks.resize(nsends_allranks, ParticleMessageData(0,0,0));
  for (int n=0; n<nsends_eachrank[global_variable::my_rank]; ++n) {
    sends_allranks[n + nsends_displ[global_variable::my_rank]] = sends_thisrank[n];
  }

  // Share tuples using MPI derived data type for tuple of 3*int
  MPI_Datatype mpi_ituple;
  MPI_Type_contiguous(3, MPI_INT, &mpi_ituple);
  MPI_Allgatherv(MPI_IN_PLACE, nsends_eachrank[global_variable::my_rank],
                   mpi_ituple, sends_allranks.data(), nsends_eachrank.data(),
                   nsends_displ.data(), mpi_ituple, mpi_comm_part);
#endif
  return TaskStatus::complete;
}

//----------------------------------------------------------------------------------------
//! \fn void ParticlesBoundaryValues::InitPrtclRecv()
//! \brief

TaskStatus ParticlesBoundaryValues::InitPrtclRecv() {
  // Moved assignment here for better compatibility with destruction logic
  nprtcl_recv=0;
#if MPI_PARALLEL_ENABLED
  // load STL::vector of ParticleMessageData with <sendrank,recvrank,nprtcl_recv> for
  // receives // on this rank. Length will be nrecvs, initially this length is unknown
  recvs_thisrank.clear();

  int nsends_allranks = sends_allranks.size();
  for (int n=0; n<nsends_allranks; ++n) {
    if (sends_allranks[n].recvrank == global_variable::my_rank) {
      recvs_thisrank.emplace_back(sends_allranks[n]);
    }
  }
  nrecvs = recvs_thisrank.size();

  // Figure out how many particles will be received from all ranks
  for (int n=0; n<nrecvs; ++n) {
    nprtcl_recv += recvs_thisrank[n].nprtcls;
  }

  bool no_errors=true;
  if (nprtcl_recv > 0){
    // Allocate receive buffer
    Kokkos::realloc(prtcl_rrecvbuf, (pmy_part->nrdata)*nprtcl_recv);
    Kokkos::realloc(prtcl_irecvbuf, (pmy_part->nidata)*nprtcl_recv);

    // Post non-blocking receives
    rrecv_req.clear();
    irecv_req.clear();
    for (int n=0; n<nrecvs; ++n) {
      rrecv_req.emplace_back(MPI_REQUEST_NULL);
      irecv_req.emplace_back(MPI_REQUEST_NULL);
    }

    // Init receives for Reals
    int data_start=0;
    for (int n=0; n<nrecvs; ++n) {
      // calculate amount of data to be passed, get pointer to variables
      int data_size = (pmy_part->nrdata)*(recvs_thisrank[n].nprtcls);
      int data_end = data_start + (pmy_part->nrdata)*(recvs_thisrank[n].nprtcls - 1);
      auto recv_ptr = Kokkos::subview(prtcl_rrecvbuf, std::make_pair(data_start, data_end));
      int drank = recvs_thisrank[n].sendrank;
      int tag = 0; // 0 for Reals, 1 for ints

      // Post non-blocking receive
      int ierr = MPI_Irecv(recv_ptr.data(), data_size, MPI_ATHENA_REAL, drank, tag,
                           mpi_comm_part, &(rrecv_req[n]));
      if (ierr != MPI_SUCCESS) {no_errors=false;}
      data_start += data_size;
    }
    // Init receives for ints
    data_start=0;
    for (int n=0; n<nrecvs; ++n) {
      // calculate amount of data to be passed, get pointer to variables
      int data_size = (pmy_part->nidata)*(recvs_thisrank[n].nprtcls);
      int data_end = data_start + (pmy_part->nidata)*(recvs_thisrank[n].nprtcls - 1);
      auto recv_ptr = Kokkos::subview(prtcl_irecvbuf, std::make_pair(data_start, data_end));
      int drank = recvs_thisrank[n].sendrank;
      int tag = 1; // 0 for Reals, 1 for ints

      // Post non-blocking receive
      int ierr = MPI_Irecv(recv_ptr.data(), data_size, MPI_INT, drank, tag,
                           mpi_comm_part, &(irecv_req[n]));
      if (ierr != MPI_SUCCESS) {no_errors=false;}
      data_start += data_size;
    }
  }

  // Quit if MPI error detected
  if (!(no_errors)) {
    std::cout << "### FATAL ERROR in " << __FILE__ << " at line " << __LINE__
              << std::endl << "MPI error in posting non-blocking receives" << std::endl;
    std::exit(EXIT_FAILURE);
  }
#endif
  return TaskStatus::complete;
}

//----------------------------------------------------------------------------------------
//! \fn void ParticlesBoundaryValues::PackAndSendPrtcls()
//! \brief

TaskStatus ParticlesBoundaryValues::PackAndSendPrtcls() {
#if MPI_PARALLEL_ENABLED
  // Figure out how many particles will be sent from this ranks
  nprtcl_send=0;
  for (int n=0; n<nsends; ++n) {
    nprtcl_send += sends_thisrank[n].nprtcls;
  }

  bool no_errors=true;
  if (nprtcl_send > 0) {
    // Allocate send buffer
    Kokkos::realloc(prtcl_rsendbuf, (pmy_part->nrdata)*nprtcl_send);
    Kokkos::realloc(prtcl_isendbuf, (pmy_part->nidata)*nprtcl_send);

    // sendlist on device is already sorted by destrank in CountSendAndRecvs()
    // Use sendlist on device to load particles into send buffer ordered by dest_rank
    int nrdata = pmy_part->nrdata;
    int nidata = pmy_part->nidata;
    auto &pr = pmy_part->prtcl_rdata;
    auto &pi = pmy_part->prtcl_idata;
    auto &rsendbuf = prtcl_rsendbuf;
    auto &isendbuf = prtcl_isendbuf;
    auto &slist = sendlist;
    par_for("ppack",DevExeSpace(),0,(nprtcl_send-1), KOKKOS_LAMBDA(const int n) {
      int p = slist.d_view(n).prtcl_indx;
      for (int i=0; i<nidata; ++i) {
        isendbuf(nidata*n + i) = pi(i,p);
      }
      for (int i=0; i<nrdata; ++i) {
        rsendbuf(nrdata*n + i) = pr(i,p);
      }
    });

    // Post non-blocking sends
    Kokkos::fence();
    rsend_req.clear();
    isend_req.clear();
    for (int n=0; n<nsends; ++n) {
      rsend_req.emplace_back(MPI_REQUEST_NULL);
      isend_req.emplace_back(MPI_REQUEST_NULL);
    }

    // Send Reals
    int data_start=0;
    for (int n=0; n<nsends; ++n) {
      // calculate amount of data to be passed, get pointer to variables
      int data_size = nrdata*(sends_thisrank[n].nprtcls);
      int data_end = data_start + nrdata*(sends_thisrank[n].nprtcls - 1);
      auto send_ptr = Kokkos::subview(prtcl_rsendbuf,std::make_pair(data_start,data_end));
      int drank = sends_thisrank[n].recvrank;
      int tag = 0; // 0 for Reals, 1 for ints

      // Post non-blocking sends
      int ierr = MPI_Isend(send_ptr.data(), data_size, MPI_ATHENA_REAL, drank, tag,
                           mpi_comm_part, &(rsend_req[n]));
      if (ierr != MPI_SUCCESS) {no_errors=false;}
      data_start += data_size;
    }
    // Send ints
    data_start=0;
    for (int n=0; n<nsends; ++n) {
      // calculate amount of data to be passed, get pointer to variables
      int data_size = nidata*(sends_thisrank[n].nprtcls);
      int data_end = data_start + nidata*(sends_thisrank[n].nprtcls - 1);
      auto send_ptr = Kokkos::subview(prtcl_isendbuf,std::make_pair(data_start,data_end));
      int drank = sends_thisrank[n].recvrank;
      int tag = 1; // 0 for Reals, 1 for ints

      // Post non-blocking sends
      int ierr = MPI_Isend(send_ptr.data(), data_size, MPI_INT, drank, tag,
                           mpi_comm_part, &(isend_req[n]));
      if (ierr != MPI_SUCCESS) {no_errors=false;}
      data_start += data_size;
    }
  }

  // Quit if MPI error detected
  if (!(no_errors)) {
    std::cout << "### FATAL ERROR in " << __FILE__ << " at line " << __LINE__
              << std::endl << "MPI error in posting non-blocking receives" << std::endl;
    std::exit(EXIT_FAILURE);
  }
#endif
  return TaskStatus::complete;
}

//----------------------------------------------------------------------------------------
//! \fn void ParticlesBoundaryValues::RecvAndUnpackPrtcls()
//! \brief

TaskStatus ParticlesBoundaryValues::RecvAndUnpackPrtcls() {
  namespace KE = Kokkos::Experimental;

  //In single process runs, size of particle arrays can only be reduced
  int &npart = pmy_part->nprtcl_thispack;
  int new_npart = npart + (nprtcl_recv - nprtcl_send - nprtcl_destroy);

  // nremain defined outside compiler instructions for end logic
  int nremain = 0;
  int nremain_d = nprtcl_send + nprtcl_destroy - nprtcl_recv;

#if MPI_PARALLEL_ENABLED
  // increase size of particle arrays if needed
  if (nprtcl_recv > (nprtcl_send + nprtcl_destroy) ) {
    Kokkos::resize(pmy_part->prtcl_idata, pmy_part->nidata, new_npart);
    Kokkos::resize(pmy_part->prtcl_rdata, pmy_part->nrdata, new_npart);
  }

  // check that particle communications have all completed
  bool bflag = false;
  bool no_errors=true;
  for (int n=0; n<nrecvs; ++n) {
    int test;
    int ierr = MPI_Test(&(rrecv_req[n]), &test, MPI_STATUS_IGNORE);
    if (ierr != MPI_SUCCESS) {no_errors=false;}
    if (!(static_cast<bool>(test))) {
      bflag = true;
    }
    ierr = MPI_Test(&(irecv_req[n]), &test, MPI_STATUS_IGNORE);
    if (ierr != MPI_SUCCESS) {no_errors=false;}
    if (!(static_cast<bool>(test))) {
      bflag = true;
    }
  }
  // Quit if MPI error detected
  if (!(no_errors)) {
    std::cout << "### FATAL ERROR in " << __FILE__ << " at line " << __LINE__
              << std::endl << "MPI error in testing non-blocking receives"
              << std::endl;
    std::exit(EXIT_FAILURE);
  }
  // exit if particle communications have not completed
  
  if (bflag) {return TaskStatus::incomplete;}
#endif

  if (nprtcl_destroy > 0){
    //particle destruction must happen also for single process runs
    //only do it once after communication has occurred
    std::sort(KE::begin(destroylist.h_view), KE::end(destroylist.h_view), SortByIndex);
    // sync destroylist host array with device.  This results in sorted array on device
    destroylist.template modify<HostMemSpace>();
    destroylist.template sync<DevExeSpace>();
  }

#if MPI_PARALLEL_ENABLED
  if (nprtcl_send > 0){
    // Sort sendlist on host by index in particle array
    std::sort(KE::begin(sendlist.h_view), KE::end(sendlist.h_view), SortByIndex);
    // sync sendlist host array with device.  This results in sorted array on device
    sendlist.template modify<HostMemSpace>();
    sendlist.template sync<DevExeSpace>();
  }

  // unpack particles into positions of sent or destroyed particles
  if (nprtcl_recv > 0) {
    int nrdata = pmy_part->nrdata;
    int nidata = pmy_part->nidata;
    auto &pr = pmy_part->prtcl_rdata;
    auto &pi = pmy_part->prtcl_idata;
    auto &rrecvbuf = prtcl_rrecvbuf;
    auto &irecvbuf = prtcl_irecvbuf;
    auto &slist = sendlist;
    auto &dlist = destroylist;
    int nps = nprtcl_send;
    int npd = nprtcl_destroy;
    int npa = pmy_part->nprtcl_thispack;
    par_for("punpack",DevExeSpace(),0,(nprtcl_recv-1), KOKKOS_LAMBDA(const int n) {
      int p;
      if (n < nps ) {
        p = slist.d_view(n).prtcl_indx;  // place particles in holes created by send
      } else if (n < nps + npd ) {
        // place particles in holes created by destroy
        p = dlist.d_view(n-nps).prtcl_indx;
      } else {
        // place particle at end of arrays
        p = npa + (n - nps - npd );
      }
      for (int i=0; i<nidata; ++i) {
        pi(i,p) = irecvbuf(nidata*n + i);
      }
      for (int i=0; i<nrdata; ++i) {
        pr(i,p) = rrecvbuf(nrdata*n + i);
      }
    });
  }

  // At this point have filled npart_recv holes in particle arrays from sends
  // If (nprtcl_recv < nprtcl_send), have to move particles from end of arrays to fill
  // remaining holes
  nremain = nprtcl_send - nprtcl_recv;
  if (nremain > 0) {
    int i_last_hole = nprtcl_send-1;
    int i_next_hole = nprtcl_recv;
    for (int n=1; n<=nremain; ++n) {
      int nend = npart-n;
      --nremain_d;
      if (nend > sendlist.h_view(i_last_hole).prtcl_indx) {
        // copy particle from end into hole
        int next_hole = sendlist.h_view(i_next_hole).prtcl_indx;
        auto rdest = Kokkos::subview(pmy_part->prtcl_rdata, Kokkos::ALL, next_hole);
        auto rsrc  = Kokkos::subview(pmy_part->prtcl_rdata, Kokkos::ALL, nend);
        Kokkos::deep_copy(rdest, rsrc);
        auto idest = Kokkos::subview(pmy_part->prtcl_idata, Kokkos::ALL, next_hole);
        auto isrc  = Kokkos::subview(pmy_part->prtcl_idata, Kokkos::ALL, nend);
        Kokkos::deep_copy(idest, isrc);
        i_next_hole += 1;
      } else {
        // this index contains a hole, so do nothing except find new index of last hole
        i_last_hole -= 1;
      }
    }
  }

  // Update nparticles_thisrank.  Update cost array (use npart_thismb[nmb]?)
  MPI_Allgather(&new_npart,1,MPI_INT,(pmy_part->pmy_pack->pmesh->nprtcl_eachrank),1,
                MPI_INT,MPI_COMM_WORLD);
#endif
  // If there are still holes due to particle destruction
  //Destroy particles by moving remaining particles in their places
  if (nremain_d > 0) {
    int i_last_hole = nprtcl_destroy-1;
    // If the holes left by sending have been entirely covered by receives
    // and there are more receives left, start from where you left off in the
    // (nprtcl_recv>0) branch, otherwise simply destroy all particles in the list
    int i_next_hole = nprtcl_recv-nprtcl_send < 0 ? 0 : nprtcl_recv-nprtcl_send;
    for (int n=1; n<=nremain_d; ++n) {
      //At this point already nremain particles might have been removed, check for that
      int nend = nremain > 0 ? npart-nremain-n : npart - n;
      if (nend > destroylist.h_view(i_last_hole).prtcl_indx) {
        // copy particle from end into hole
        int next_hole = destroylist.h_view(i_next_hole).prtcl_indx;
        auto rdest = Kokkos::subview(pmy_part->prtcl_rdata, Kokkos::ALL, next_hole);
        auto rsrc  = Kokkos::subview(pmy_part->prtcl_rdata, Kokkos::ALL, nend);
        Kokkos::deep_copy(rdest, rsrc);
        auto idest = Kokkos::subview(pmy_part->prtcl_idata, Kokkos::ALL, next_hole);
        auto isrc  = Kokkos::subview(pmy_part->prtcl_idata, Kokkos::ALL, nend);
        Kokkos::deep_copy(idest, isrc);
        i_next_hole += 1;
      } else {
        // this index contains a hole, so do nothing except find new index of last hole
        i_last_hole -= 1;
      }
    }
  }
  if (nprtcl_send + nprtcl_destroy - nprtcl_recv > 0) {
    // shrink size of particle data arrays
    Kokkos::resize(pmy_part->prtcl_idata, pmy_part->nidata, new_npart);
    Kokkos::resize(pmy_part->prtcl_rdata, pmy_part->nrdata, new_npart);
  }
  pmy_part->nprtcl_thispack = new_npart;
  pmy_part->pmy_pack->pmesh->nprtcl_thisrank = new_npart;
<<<<<<< HEAD
  MPI_Allgather(&new_npart,1,MPI_INT,(pmy_part->pmy_pack->pmesh->nprtcl_eachrank),1,
                MPI_INT,MPI_COMM_WORLD);
#endif
=======
>>>>>>> 3cf418c1
  pmy_part->pmy_pack->pmesh->UpdatePrtclInfo();
  return TaskStatus::complete;
}

//----------------------------------------------------------------------------------------
//! \fn void ParticlesBoundaryValues::ClearPrtclSend()
//! \brief

TaskStatus ParticlesBoundaryValues::ClearPrtclSend() {
#if MPI_PARALLEL_ENABLED
  bool no_errors=true;
  // wait for all non-blocking sends for vars to finish before continuing
  for (int n=0; n<nsends; ++n) {
    int ierr = MPI_Wait(&(rsend_req[n]), MPI_STATUS_IGNORE);
    if (ierr != MPI_SUCCESS) {no_errors=false;}
    ierr = MPI_Wait(&(isend_req[n]), MPI_STATUS_IGNORE);
    if (ierr != MPI_SUCCESS) {no_errors=false;}
  }
  // Quit if MPI error detected
  if (!(no_errors)) {
    std::cout << "### FATAL ERROR in " << __FILE__ << " at line " << __LINE__
       << std::endl << "MPI error in clearing sends" << std::endl;
    std::exit(EXIT_FAILURE);
  }
  rsend_req.clear();
  isend_req.clear();
#endif
  nsends=0;
  return TaskStatus::complete;
}

//----------------------------------------------------------------------------------------
//! \fn void ParticlesBoundaryValues::ClearPrtclRecv()
//! \brief

TaskStatus ParticlesBoundaryValues::ClearPrtclRecv() {
#if MPI_PARALLEL_ENABLED
  bool no_errors=true;
  // wait for all non-blocking receives to finish before continuing
  for (int n=0; n<nrecvs; ++n) {
    int ierr = MPI_Wait(&(rrecv_req[n]), MPI_STATUS_IGNORE);
    if (ierr != MPI_SUCCESS) {no_errors=false;}
    ierr = MPI_Wait(&(irecv_req[n]), MPI_STATUS_IGNORE);
    if (ierr != MPI_SUCCESS) {no_errors=false;}
  }
  // Quit if MPI error detected
  if (!(no_errors)) {
    std::cout << "### FATAL ERROR in " << __FILE__ << " at line " << __LINE__
       << std::endl << "MPI error in clearing receives" << std::endl;
    std::exit(EXIT_FAILURE);
  }
  rrecv_req.clear();
  irecv_req.clear();
#endif
  nrecvs=0;
  return TaskStatus::complete;
}

} // namespace particles<|MERGE_RESOLUTION|>--- conflicted
+++ resolved
@@ -732,12 +732,9 @@
   }
   pmy_part->nprtcl_thispack = new_npart;
   pmy_part->pmy_pack->pmesh->nprtcl_thisrank = new_npart;
-<<<<<<< HEAD
   MPI_Allgather(&new_npart,1,MPI_INT,(pmy_part->pmy_pack->pmesh->nprtcl_eachrank),1,
                 MPI_INT,MPI_COMM_WORLD);
 #endif
-=======
->>>>>>> 3cf418c1
   pmy_part->pmy_pack->pmesh->UpdatePrtclInfo();
   return TaskStatus::complete;
 }
