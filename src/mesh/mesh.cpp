--- conflicted
+++ resolved
@@ -635,23 +635,13 @@
     }
   }
 }
-<<<<<<< HEAD
-
-=======
->>>>>>> 4a911434
 //----------------------------------------------------------------------------------------
 // \fn Mesh::UpdatePrtclInfo
 
 void Mesh::UpdatePrtclInfo() {
   // Determine total number of particles across all ranks
   particles::Particles *ppart = pmb_pack->ppart;
-<<<<<<< HEAD
-  for (int n=0; n<nmb_packs_thisrank; ++n) {
-    nprtcl_thisrank = 0.0;
-  }
-=======
   nprtcl_thisrank = 0.0;
->>>>>>> 4a911434
   for (int n=0; n<nmb_packs_thisrank; ++n) {
     nprtcl_thisrank += pmb_pack->ppart->nprtcl_thispack;
   }
@@ -665,8 +655,4 @@
   for (int n=0; n<global_variable::nranks; ++n) {
     nprtcl_total += nprtcl_eachrank[n];
   }
-<<<<<<< HEAD
-}
-=======
-}
->>>>>>> 4a911434
+}