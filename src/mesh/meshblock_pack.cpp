--- conflicted
+++ resolved
@@ -186,8 +186,7 @@
     pz4c = new z4c::Z4c(this, pin);
     padm = new adm::ADM(this, pin);
     ptmunu = nullptr;
-<<<<<<< HEAD
-=======
+
     // init puncture tracker
     int npunct = pin->GetOrAddInteger("z4c", "npunct", 0);
     if (npunct > 0) {
@@ -196,8 +195,6 @@
         pz4c_ptracker.push_back(new z4c::PunctureTracker(pmesh, pin, n));
       }
     }
-
->>>>>>> 4db3b717
     nphysics++;
   } else {
     pz4c = nullptr;
