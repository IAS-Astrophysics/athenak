--- conflicted
+++ resolved
@@ -129,26 +129,17 @@
   auto &multi_d = pmy_mesh->multi_d;
   auto &three_d = pmy_mesh->three_d;
   auto &indcs = pmy_mesh->mb_indcs;
-<<<<<<< HEAD
-  int &is = indcs.is, &ie = indcs.ie, nx1 = indcs.nx1;
-  int &js = indcs.js, &je = indcs.je, nx2 = indcs.nx2;
-  int &ks = indcs.ks, &ke = indcs.ke, nx3 = indcs.nx3;
-=======
   int &is = indcs.is, nx1 = indcs.nx1;
   int &js = indcs.js, nx2 = indcs.nx2;
   int &ks = indcs.ks, nx3 = indcs.nx3;
->>>>>>> 3a5a0290
   const int nkji = nx3*nx2*nx1;
   const int nji  = nx2*nx1;
 
   // check Hydro/MHD refinement conditions for cons vars over all MeshBlocks (on device)
-<<<<<<< HEAD
-=======
   auto refine_flag_ = refine_flag;
   auto &dens_thresh  = d_threshold_;
   auto &ddens_thresh = dd_threshold_;
   auto &dpres_thresh = dp_threshold_;
->>>>>>> 3a5a0290
   if (((pmbp->phydro != nullptr) || (pmbp->pmhd != nullptr)) && check_cons_) {
     auto &u0 = (pmbp->phydro != nullptr)? pmbp->phydro->u0 : pmbp->pmhd->u0;
     auto &w0 = (pmbp->phydro != nullptr)? pmbp->phydro->w0 : pmbp->pmhd->w0;
@@ -156,11 +147,7 @@
     par_for_outer("HydroRefineCond",DevExeSpace(), 0, 0, 0, (nmb-1),
     KOKKOS_LAMBDA(TeamMember_t tmember, const int m) {
       // density threshold
-<<<<<<< HEAD
-      if (d_threshold_ != 0.0) {
-=======
       if (dens_thresh!= 0.0) {
->>>>>>> 3a5a0290
         Real team_dmax=0.0;
         Kokkos::parallel_reduce(Kokkos::TeamThreadRange(tmember, nkji),
         [=](const int idx, Real& dmax) {
@@ -173,26 +160,15 @@
         },Kokkos::Max<Real>(team_dmax));
 
         // set refinement flag on each MeshBlock if density threshold exceeded
-<<<<<<< HEAD
-        if (team_dmax > d_threshold_) {
-          refine_flag.d_view(m) = 1;
-        } else {
-          refine_flag.d_view(m) = -1;
-=======
         if (team_dmax > dens_thresh) {
           refine_flag_.d_view(m) = 1;
         } else {
           refine_flag_.d_view(m) = -1;
->>>>>>> 3a5a0290
         }
       }
 
       // density gradient threshold
-<<<<<<< HEAD
-      if (dd_threshold_ != 0.0) {
-=======
       if (ddens_thresh != 0.0) {
->>>>>>> 3a5a0290
         Real team_ddmax;
         Kokkos::parallel_reduce(Kokkos::TeamThreadRange(tmember, nkji),
         [=](const int idx, Real& ddmax) {
@@ -208,21 +184,12 @@
         },Kokkos::Max<Real>(team_ddmax));
 
         // set refinement flag on each MeshBlock if density threshold exceeded
-<<<<<<< HEAD
-        if (team_ddmax > dd_threshold_) {refine_flag.d_view(m) = 1;}
-        if (team_ddmax < 0.25*dd_threshold_) {refine_flag.d_view(m) = -1;}
-      }
-
-      // pressure gradient threshold
-      if (dp_threshold_ != 0.0) {
-=======
         if (team_ddmax > ddens_thresh) {refine_flag_.d_view(m) = 1;}
         if (team_ddmax < 0.25*ddens_thresh) {refine_flag_.d_view(m) = -1;}
       }
 
       // pressure gradient threshold
       if (dpres_thresh != 0.0) {
->>>>>>> 3a5a0290
         Real team_dpmax;
         Kokkos::parallel_reduce(Kokkos::TeamThreadRange(tmember, nkji),
         [=](const int idx, Real& dpmax) {
@@ -238,13 +205,8 @@
         },Kokkos::Max<Real>(team_dpmax));
 
         // set refinement flag on each MeshBlock if density threshold exceeded
-<<<<<<< HEAD
-        if (team_dpmax > dp_threshold_) {refine_flag.d_view(m) = 1;}
-        if (team_dpmax < 0.25*dp_threshold_) {refine_flag.d_view(m) = -1;}
-=======
         if (team_dpmax > dpres_thresh) {refine_flag_.d_view(m) = 1;}
         if (team_dpmax < 0.25*dpres_thresh) {refine_flag_.d_view(m) = -1;}
->>>>>>> 3a5a0290
       }
     });
   }
@@ -290,15 +252,9 @@
 
 void MeshRefinement::UpdateMeshBlockTree(int &nnew, int &ndel) {
   // compute nleaf= number of leaf MeshBlocks per refined block
-<<<<<<< HEAD
-  int nleaf = 2, dim = 1;
-  if (pmy_mesh->two_d) {nleaf = 4, dim = 2;}
-  if (pmy_mesh->three_d) {nleaf = 8, dim = 3;}
-=======
   int nleaf = 2;
   if (pmy_mesh->two_d) {nleaf = 4;}
   if (pmy_mesh->three_d) {nleaf = 8;}
->>>>>>> 3a5a0290
 
   // count the number of the blocks to be (de)refined on this rank
   nref[global_variable::my_rank] = 0;
@@ -428,7 +384,6 @@
   if (tnderef >= nleaf) {
     delete [] lderef;
   }
-<<<<<<< HEAD
 
   // Now the lists of the blocks to be refined and derefined are completed
   // Start tree manipulation
@@ -514,93 +469,6 @@
   int *new_gidslist = new int[global_variable::nranks];
   int *new_nmblist = new int[global_variable::nranks];
 
-=======
-
-  // Now the lists of the blocks to be refined and derefined are completed
-  // Start tree manipulation
-  // Step 1. perform refinement
-  for (int n=0; n<tnref; n++) {
-    MeshBlockTree *bt = pmy_mesh->ptree->FindMeshBlock(lref[n]);
-    bt->Refine(nnew);
-  }
-  if (tnref != 0) {
-    delete [] lref;
-  }
-
-  // Step 2. perform derefinement
-  for (int n=0; n<ctnd; n++) {
-    MeshBlockTree *bt = pmy_mesh->ptree->FindMeshBlock(clderef[n]);
-    bt->Derefine(ndel);
-    refine_flag.h_view(bt->GetGID()) = -nleaf;  // flag root node of derefinement
-  }
-  refine_flag.template modify<HostMemSpace>();
-  refine_flag.template sync<DevExeSpace>();
-
-  if (tnderef >= nleaf) {
-    delete [] clderef;
-  }
-
-  return;
-}
-
-//----------------------------------------------------------------------------------------
-//! \fn void MeshRefinement::RedistributeAndRefineMeshBlocks(int ntot)
-//! \brief redistribute MeshBlocks according to the new load balance
-//! Input argument is total number of MBs after refinement (current number +/- number of
-//! MBs refined/derefined).
-
-void MeshRefinement::RedistAndRefineMeshBlocks(ParameterInput *pin, int nnew, int ndel) {
-  Mesh* pm = pmy_mesh;
-  int nmb_old = pm->nmb_total;
-  int nmb_new = nmb_old + nnew - ndel;
-  // compute nleaf = number of leaf MeshBlocks per refined block
-  int nleaf = 2;
-  if (pm->two_d) nleaf = 4;
-  if (pm->three_d) nleaf = 8;
-
-  // Step 1. Create list of logical locations for new MBs, and newtoold list mapping
-  // (new MB gid)-->(old gid) for all MBs.  Index of array is new gid, value is old gid.
-  LogicalLocation *new_lloclist = new LogicalLocation[nmb_new];
-  newtoold = new int[nmb_new];
-  int new_nmb_total;
-  pm->ptree->CreateMeshBlockList(new_lloclist, newtoold, new_nmb_total);
-  if (new_nmb_total != nmb_new) {
-    std::cout << "### FATAL ERROR in " << __FILE__ << " at line " << __LINE__ << std::endl
-        << "Number of MeshBlocks in new tree = " << new_nmb_total << " but expected "
-        << "value = " << nmb_new << std::endl;
-    std::exit(EXIT_FAILURE);
-  }
-
-  // Step 2.  Create oldtonew list mapping the previous gid to the current one for all MBs
-  // Index of array is old gid, value os new gid.
-  oldtonew = new int[nmb_old];
-  oldtonew[0] = 0;
-  int mb_idx = 1;
-  for (int n=1; n<nmb_new; n++) {
-    if (newtoold[n] == newtoold[n-1] + 1) { // normal
-      oldtonew[mb_idx++] = n;
-    } else if (newtoold[n] == newtoold[n-1] + nleaf) { // derefined
-      for (int j=0; j<nleaf-1; j++) {
-        oldtonew[mb_idx++] = n-1;
-      }
-      oldtonew[mb_idx++] = n;
-    }
-  }
-  // fill the last block
-  while (mb_idx < nmb_old) {
-    oldtonew[mb_idx] = nmb_new-1;
-    mb_idx++;
-  }
-
-  // Step 3. Calculate new load balance.  Initialize new cost array with the simplest
-  // estimate possible: all the blocks are equal
-  // TODO (@user): implement variable cost per MeshBlock as needed
-  float *new_costlist = new float[nmb_new];
-  int *new_ranklist = new int[nmb_new];
-  int *new_gidslist = new int[global_variable::nranks];
-  int *new_nmblist = new int[global_variable::nranks];
-
->>>>>>> 3a5a0290
   for (int i=0; i<nmb_new; i++) {new_costlist[i] = 1.0;}
   pm->LoadBalance(new_costlist, new_ranklist, new_gidslist, new_nmblist, new_nmb_total);
 
@@ -621,10 +489,6 @@
 ***/
 
   hydro::Hydro* phydro = pm->pmb_pack->phydro;
-<<<<<<< HEAD
-  mhd::MHD* pmhd = pm->pmb_pack->pmhd;
-=======
->>>>>>> 3a5a0290
   auto &nmb = pm->pmb_pack->nmb_thispack;                           // old nmb
   int mbs = pmy_mesh->gidslist[global_variable::my_rank];           // old gids
   int mbe = mbs + pmy_mesh->nmblist[global_variable::my_rank] - 1;  // old gide
@@ -643,10 +507,7 @@
     int nm1 = oldtonew[mbs + m - 1] - mbs;
     int n   = oldtonew[mbs + m] - mbs;
     if ( ((n-m) < 0) && (n != nm1) ) {
-<<<<<<< HEAD
-=======
 //std::cout << "move L, (n,m)="<<n<<" "<<m<<std::endl;
->>>>>>> 3a5a0290
       if (phydro != nullptr) {
         auto u0 = phydro->u0;
         auto src = Kokkos::subview(u0,m,Kokkos::ALL,Kokkos::ALL,Kokkos::ALL,Kokkos::ALL);
@@ -656,18 +517,12 @@
     }
   }
 
-<<<<<<< HEAD
-=======
-
->>>>>>> 3a5a0290
+
   // Step 6. Move evolved variables within view for any MB in which (new gid) < (old gid)
   for (int m=(nmb-1); m >= 0; --m) {
     int n = oldtonew[mbs + m] - mbs;
     if ((n-m) > 0) {
-<<<<<<< HEAD
-=======
 //std::cout << "move R, (n,m)="<<n<<" "<<m<<std::endl;
->>>>>>> 3a5a0290
       if (phydro != nullptr) {
         auto u0 = phydro->u0;
         auto src = Kokkos::subview(u0,m,Kokkos::ALL,Kokkos::ALL,Kokkos::ALL,Kokkos::ALL);
@@ -882,15 +737,9 @@
   int nvar = a.extent_int(1);  // TODO(@user): 2nd index from L of in array must be NVAR
   auto &nmb_old = pmy_mesh->pmb_pack->nmb_thispack;
   auto &indcs = pmy_mesh->mb_indcs;
-<<<<<<< HEAD
-  auto &is = indcs.is, &ie = indcs.ie;
-  auto &js = indcs.js, &je = indcs.je;
-  auto &ks = indcs.ks, &ke = indcs.ke;
-=======
   auto &is = indcs.is;
   auto &js = indcs.js;
   auto &ks = indcs.ks;
->>>>>>> 3a5a0290
   auto &cis = indcs.cis, &cie = indcs.cie;
   auto &cjs = indcs.cjs, &cje = indcs.cje;
   auto &cks = indcs.cks, &cke = indcs.cke;
@@ -899,15 +748,9 @@
   auto &three_d = pmy_mesh->three_d;
 
   // First copy data in MBs to be refined to coarse arrays in target MBs
-<<<<<<< HEAD
-  std::pair kdst = std::make_pair(cks,cke+1);
-  std::pair jdst = std::make_pair(cjs,cje+1);
-  std::pair idst = std::make_pair(cis,cie+1);
-=======
   std::pair<int,int> kdst = std::make_pair(cks,cke+1);
   std::pair<int,int> jdst = std::make_pair(cjs,cje+1);
   std::pair<int,int> idst = std::make_pair(cis,cie+1);
->>>>>>> 3a5a0290
 /**
 std::cout << "kdst = "<< kdst.first<<" "<<kdst.second << "  jdst = "<< jdst.first<<" "<<jdst.second <<"  idst = "<< idst.first<<" "<<idst.second << std::endl;
 **/
@@ -920,19 +763,11 @@
       int newm = oldtonew[m];
       int newn = newm;
       for (int k=0; k<klim; ++k) {
-<<<<<<< HEAD
-        std::pair ksrc = std::make_pair((ks+k*cnx3), (ks+(k+1)*cnx3));
-        for (int j=0; j<jlim; ++j) {
-          std::pair jsrc = std::make_pair((js+j*cnx2), (js+(j+1)*cnx2));
-          for (int i=0; i<2; ++i) {
-            std::pair isrc = std::make_pair((is+i*cnx1), (is+(i+1)*cnx1));
-=======
         std::pair<int,int> ksrc = std::make_pair((ks+k*cnx3), (ks+(k+1)*cnx3));
         for (int j=0; j<jlim; ++j) {
           std::pair<int,int> jsrc = std::make_pair((js+j*cnx2), (js+(j+1)*cnx2));
           for (int i=0; i<2; ++i) {
             std::pair<int,int> isrc = std::make_pair((is+i*cnx1), (is+(i+1)*cnx1));
->>>>>>> 3a5a0290
 /**
 std::cout << "(m,n)= "<<newm <<" "<<newn<<"  ksrc = "<< ksrc.first<<" "<<ksrc.second << "  jsrc = "<< jsrc.first<<" "<<jsrc.second <<"  isrc = "<< isrc.first<<" "<<isrc.second << std::endl;
 **/
@@ -946,12 +781,6 @@
     }
   }
 
-<<<<<<< HEAD
-  // Now prolongate data in coarse arrays to fine arrays for all MBs being refined
-  par_for("prolongCC",DevExeSpace(), 0,(nmb_new-1), 0,nvar-1, cks,cke, cjs,cje, cis,cie,
-  KOKKOS_LAMBDA(const int m, const int v, const int k, const int j, const int i) {
-    if (refine_flag.d_view(newtoold[m]) > 0) {
-=======
   DualArray1D<int> new_to_old("newtoold",nmb_new);
   for (int m=0; m<nmb_new; ++m) {
     new_to_old.h_view(m) = newtoold[m];
@@ -965,7 +794,6 @@
   par_for("prolongCC",DevExeSpace(), 0,(nmb_new-1), 0,nvar-1, cks,cke, cjs,cje, cis,cie,
   KOKKOS_LAMBDA(const int m, const int v, const int k, const int j, const int i) {
     if (refine_flag_.d_view(new_to_old.d_view(m)) > 0) {
->>>>>>> 3a5a0290
       // calculate x1-gradient using the min-mod limiter
       Real dl = ca(m,v,k,j,i  ) - ca(m,v,k,j,i-1);
       Real dr = ca(m,v,k,j,i+1) - ca(m,v,k,j,i  );
@@ -1020,15 +848,9 @@
   int nvar = a.extent_int(1);  // TODO(@user): 2nd index from L of in array must be NVAR
   auto &nmb_old = pmy_mesh->pmb_pack->nmb_thispack;
   auto &indcs = pmy_mesh->mb_indcs;
-<<<<<<< HEAD
-  auto &is = indcs.is, &ie = indcs.ie;
-  auto &js = indcs.js, &je = indcs.je;
-  auto &ks = indcs.ks, &ke = indcs.ke;
-=======
   auto &is = indcs.is;
   auto &js = indcs.js;
   auto &ks = indcs.ks;
->>>>>>> 3a5a0290
   auto &cis = indcs.cis, &cie = indcs.cie;
   auto &cjs = indcs.cjs, &cje = indcs.cje;
   auto &cks = indcs.cks, &cke = indcs.cke;
@@ -1043,15 +865,9 @@
 **/
 
   // Copy data directly from coarse arrays in MBs to be refined to fine array in target MB
-<<<<<<< HEAD
-  std::pair ksrc = std::make_pair(cks,cke+1);
-  std::pair jsrc = std::make_pair(cjs,cje+1);
-  std::pair isrc = std::make_pair(cis,cie+1);
-=======
   std::pair<int,int> ksrc = std::make_pair(cks,cke+1);
   std::pair<int,int> jsrc = std::make_pair(cjs,cje+1);
   std::pair<int,int> isrc = std::make_pair(cis,cie+1);
->>>>>>> 3a5a0290
   for (int m=0; m<nmb_old; ++m) {
     if (refine_flag.h_view(m) < -1) {  // only derefine if nleaf blocks flagged
       int klim=2, jlim=2;
