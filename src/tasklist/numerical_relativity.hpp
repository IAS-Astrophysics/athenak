--- conflicted
+++ resolved
@@ -84,10 +84,7 @@
   Z4c_ClearRW,
   Z4c_Wave,
   Z4c_PT,
-<<<<<<< HEAD
   Z4c_CCE,
-=======
->>>>>>> cc9ec455
   Z4c_DumpHorizon,
   Z4c_NTASKS
 };
