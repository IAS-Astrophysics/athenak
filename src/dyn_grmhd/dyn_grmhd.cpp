--- conflicted
+++ resolved
@@ -188,26 +188,19 @@
   pnr->QueueTask(&MHD::ApplyPhysicalBCs, pmhd, "MHD_BCS", "stagen", {"MHD_RecvB"});
   //pnr->QueueTask(&DynGRMHD::ApplyPhysicalBCs, this, MHD_BCS, "MHD_BCS", "stagen",
   //                 {MHD_RecvB});
-<<<<<<< HEAD
   pnr->QueueTask(&MHD::Prolongate, pmhd, "MHD_Prolong", "stagen", {"MHD_BCS"});
-  pnr->QueueTask(&DynGRMHDPS<EOSPolicy, ErrorPolicy>::ConToPrim, this, "MHD_C2P",
-                 "stagen", {"MHD_Prolong"}, {"Z4c_Excise"});
+  if (pz4c == nullptr && padm->is_dynamic == true) {
+    pnr->QueueTask(&DynGRMHD::SetADMVariables, this, "MHD_SetADM", "stagen",
+                   {"MHD_ExplRK"});
+    pnr->QueueTask(&DynGRMHD::UpdateExcisionMasks, this, "MHD_Excise", "stagen",
+                   {"MHD_SetADM"});
+    pnr->QueueTask(&DynGRMHDPS<EOSPolicy, ErrorPolicy>::ConToPrim, this, "MHD_C2P",
+                   "stagen", {"MHD_Excise"});
+  } else {
+    pnr->QueueTask(&DynGRMHDPS<EOSPolicy, ErrorPolicy>::ConToPrim, this, "MHD_C2P",
+                   "stagen", {"MHD_Prolong"}, {"Z4c_Excise"});
+  }
   pnr->QueueTask(&MHD::NewTimeStep, pmhd, "MHD_Newdt", "stagen", {"MHD_C2P"});
-=======
-  pnr->QueueTask(&MHD::Prolongate, pmhd, MHD_Prolong, "MHD_Prolong", Task_Run, {MHD_BCS});
-  if (pz4c == nullptr && padm->is_dynamic == true) {
-    pnr->QueueTask(&DynGRMHD::SetADMVariables, this, MHD_SetADM, "MHD_SetADM", Task_Run,
-                    {MHD_ExplRK});
-    pnr->QueueTask(&DynGRMHDPS<EOSPolicy, ErrorPolicy>::ConToPrim, this, MHD_C2P,
-                   "MHD_C2P", Task_Run, {MHD_Prolong, MHD_SetADM}, {Z4c_Excise});
-    pnr->QueueTask(&DynGRMHD::UpdateExcisionMasks, this, MHD_Excise, "MHD_Excise",
-                   Task_Run, {MHD_SetADM});
-  } else {
-    pnr->QueueTask(&DynGRMHDPS<EOSPolicy, ErrorPolicy>::ConToPrim, this, MHD_C2P,
-                   "MHD_C2P", Task_Run, {MHD_Prolong}, {Z4c_Excise});
-  }
-  pnr->QueueTask(&MHD::NewTimeStep, pmhd, MHD_Newdt, "MHD_Newdt", Task_Run, {MHD_C2P});
->>>>>>> cc9ec455
 
   // End task list
   pnr->QueueTask(&MHD::ClearSend, pmhd, "MHD_ClearS", "after_stagen");
