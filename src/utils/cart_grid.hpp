#ifndef UTILS_CART_GRID_HPP_
#define UTILS_CART_GRID_HPP_

//========================================================================================
// AthenaXXX astrophysical plasma code
// Copyright(C) 2020 James M. Stone <jmstone@ias.edu> and the Athena code team
// Licensed under the 3-clause BSD License (the "LICENSE")
//========================================================================================
//! \file cart_grid.hpp
//  \brief definitions for SphericalGrid class

#include "athena.hpp"

// Forward declarations
class MeshBlockPack;

//----------------------------------------------------------------------------------------
//! \class CartesianGrid

class CartesianGrid {
 public:
  // Creates a geodesic grid with refinement level nlev and radius rad
  CartesianGrid(MeshBlockPack *pmy_pack, Real center[3],
<<<<<<< HEAD
                Real extend[3], int numpoints[3], bool is_cheb = false);
=======
                    Real extent[3], int numpoints[3], bool is_cheb = false);
  ~CartesianGrid();
>>>>>>> 49909af4

  // parameters for the grid
  Real center_x1, center_x2, center_x3;   // grid centers
  Real min_x1, min_x2, min_x3;            // min for xyz
  Real max_x1, max_x2, max_x3;            // max value for xyz
  Real d_x1, d_x2, d_x3;                     // resolution
  int nx1, nx2, nx3;                      // number of points
  Real extent_x1, extent_x2, extent_x3;

  // dump on chebyshev or uniform grid, default is uniform
  bool is_cheby;

  // For simplicity, unravell all points into a 1d array
  DualArray3D<Real> interp_vals;   // container for data interpolated to sphere
  void InterpolateToGrid(int nvars, DvceArray5D<Real> &val);  // interpolate to sphere
  void ResetCenter(Real center[3]);  // set indexing for interpolation
<<<<<<< HEAD
  void SetInterpolationIndices();      // set indexing for interpolation
  void SetInterpolationWeights();      // set weights for interpolation
=======
  void ResetCenterAndExtent(Real center[3], Real extent[3]);
>>>>>>> 49909af4

 private:
  MeshBlockPack* pmy_pack;  // ptr to MeshBlockPack containing this Hydro
  DualArray4D<int> interp_indcs;   // indices of MeshBlock and zones therein for interp
  DualArray5D<Real> interp_wghts;  // weights for interpolation
};

#endif // UTILS_CART_GRID_HPP_<|MERGE_RESOLUTION|>--- conflicted
+++ resolved
@@ -21,12 +21,7 @@
  public:
   // Creates a geodesic grid with refinement level nlev and radius rad
   CartesianGrid(MeshBlockPack *pmy_pack, Real center[3],
-<<<<<<< HEAD
                 Real extend[3], int numpoints[3], bool is_cheb = false);
-=======
-                    Real extent[3], int numpoints[3], bool is_cheb = false);
-  ~CartesianGrid();
->>>>>>> 49909af4
 
   // parameters for the grid
   Real center_x1, center_x2, center_x3;   // grid centers
@@ -43,12 +38,9 @@
   DualArray3D<Real> interp_vals;   // container for data interpolated to sphere
   void InterpolateToGrid(int nvars, DvceArray5D<Real> &val);  // interpolate to sphere
   void ResetCenter(Real center[3]);  // set indexing for interpolation
-<<<<<<< HEAD
   void SetInterpolationIndices();      // set indexing for interpolation
   void SetInterpolationWeights();      // set weights for interpolation
-=======
   void ResetCenterAndExtent(Real center[3], Real extent[3]);
->>>>>>> 49909af4
 
  private:
   MeshBlockPack* pmy_pack;  // ptr to MeshBlockPack containing this Hydro
