--- conflicted
+++ resolved
@@ -757,347 +757,4 @@
   int ndof_;
 };
 
-<<<<<<< HEAD
-//----------------------------------------------------------------------------------------
-// Implementation details
-template<typename T, TensorSymm sym, int ndim>
-KOKKOS_INLINE_FUNCTION
-AthenaScratchTensor<T, sym, ndim, 4>::AthenaScratchTensor() {
-  switch(sym) {
-    case TensorSymm::NONE:
-      ndof_ = 0;
-      for(int a = 0; a < ndim; ++a)
-      for(int b = 0; b < ndim; ++b)
-      for(int c = 0; c < ndim; ++c)
-      for(int d = 0; d < ndim; ++d) {
-        idxmap_[a][b][c][d] = ndof_++;
-      }
-      break;
-    case TensorSymm::SYM2:
-      ndof_ = 0;
-      for(int a = 0; a < ndim; ++a)
-      for(int b = 0; b < ndim; ++b)
-      for(int c = 0; c < ndim; ++c)
-      for(int d = c; d < ndim; ++d) {
-        idxmap_[a][b][c][d] = ndof_++;
-        idxmap_[a][b][d][c] = idxmap_[a][b][c][d];
-      }
-      break;
-    case TensorSymm::ISYM2:
-      ndof_ = 0;
-      for(int a = 0; a < ndim; ++a)
-      for(int b = a; b < ndim; ++b)
-      for(int c = 0; c < ndim; ++c)
-      for(int d = 0; d < ndim; ++d) {
-        idxmap_[a][b][c][d] = ndof_++;
-        idxmap_[b][a][c][d] = idxmap_[a][b][c][d];
-      }
-      break;
-    case TensorSymm::SYM22:
-      ndof_ = 0;
-      for(int a = 0; a < ndim; ++a)
-      for(int b = a; b < ndim; ++b)
-      for(int c = 0; c < ndim; ++c)
-      for(int d = c; d < ndim; ++d) {
-        idxmap_[a][b][c][d] = ndof_++;
-        idxmap_[b][a][c][d] = idxmap_[a][b][c][d];
-        idxmap_[a][b][d][c] = idxmap_[a][b][c][d];
-        idxmap_[b][a][d][c] = idxmap_[a][b][c][d];
-      }
-      break;
-  }
-}
-
-// Tensors defined on a two surface, for the horizon finder
-
-// Here tensors are defined as static 1D arrays, with compile-time dimension calculated as
-// dim**rank
-// this is the abstract base class
-template<typename T, TensorSymm sym, int ndim, int rank>
-class AthenaSurfaceTensor;
-
-//----------------------------------------------------------------------------------------
-// rank 0 AthenaSurfaceTensor: spatially 0D vector and co-vector fields
-// This is a 1D AthenaSurfaceTensor
-template<typename T, TensorSymm sym, int ndim>
-class AthenaSurfaceTensor<T, sym, ndim, 0> {
- public:
-  // the default constructor/destructor/copy operators are sufficient
-  AthenaSurfaceTensor() = default;
-  ~AthenaSurfaceTensor() = default;
-  AthenaSurfaceTensor(AthenaSurfaceTensor<T, sym, ndim, 0> const &) = default;
-  AthenaSurfaceTensor<T, sym, ndim, 0> & operator=
-  (AthenaSurfaceTensor<T, sym, ndim, 0> const &) = default;
-
-  KOKKOS_INLINE_FUNCTION
-  decltype(auto) operator()(int const i) const {
-    return data_(i);
-  }
-  KOKKOS_INLINE_FUNCTION
-  void NewAthenaSurfaceTensor(int nx) {
-    Kokkos::realloc(data_, nx);
-  }
-  KOKKOS_INLINE_FUNCTION
-  void ZeroClear() {
-    Kokkos::Experimental::local_deep_copy(data_, 0.);
-  }
- private:
-  DvceArray1D<T> data_;
-};
-
-//----------------------------------------------------------------------------------------
-// rank 1 AthenaSurfaceTensor: spatially 0D vector and co-vector fields
-// This is a 1D AthenaSurfaceTensor
-template<typename T, TensorSymm sym, int ndim>
-class AthenaSurfaceTensor<T, sym, ndim, 1> {
- public:
-  // the default constructor/destructor/copy operators are sufficient
-  AthenaSurfaceTensor() = default;
-  ~AthenaSurfaceTensor() = default;
-  AthenaSurfaceTensor(AthenaSurfaceTensor<T, sym, ndim, 1> const &) = default;
-  AthenaSurfaceTensor<T, sym, ndim, 1> & operator=
-  (AthenaSurfaceTensor<T, sym, ndim, 1> const &) = default;
-
-  KOKKOS_INLINE_FUNCTION
-  decltype(auto) operator()(int const a, int const i) const {
-    return data_(a, i);
-  }
-  KOKKOS_INLINE_FUNCTION
-  void NewAthenaSurfaceTensor(int nx) {
-    Kokkos::realloc(data_, ndim,nx);
-  }
-  KOKKOS_INLINE_FUNCTION
-  void ZeroClear() {
-    Kokkos::Experimental::local_deep_copy(data_, 0.);
-  }
- private:
-  DvceArray2D<T> data_;
-};
-
-//----------------------------------------------------------------------------------------
-// rank 2 AthenaSurfaceTensor
-// This is a 1D AthenaSurfaceTensor
-template<typename T, TensorSymm sym, int ndim>
-class AthenaSurfaceTensor<T, sym, ndim, 2> {
- public:
-  AthenaSurfaceTensor();
-
-  // the default destructor/copy operators are sufficient
-  ~AthenaSurfaceTensor() = default;
-  AthenaSurfaceTensor(AthenaSurfaceTensor<T, sym, ndim, 2> const &) = default;
-  AthenaSurfaceTensor<T, sym, ndim, 2> & operator=
-  (AthenaSurfaceTensor<T, sym, ndim, 2> const &) = default;
-  KOKKOS_INLINE_FUNCTION
-  int idxmap(int const a, int const b) const {
-    return idxmap_[a][b];
-  }
-  KOKKOS_INLINE_FUNCTION
-  decltype(auto) operator()(int const a, int const b, int const i) const {
-    return data_(idxmap_[a][b], i);
-  }
-  KOKKOS_INLINE_FUNCTION
-  void NewAthenaSurfaceTensor(int nx) {
-    Kokkos::realloc(data_, ndof_,nx);
-  }
-  KOKKOS_INLINE_FUNCTION
-  void ZeroClear() {
-    Kokkos::Experimental::local_deep_copy(data_, 0);
-  }
-
- private:
-  DvceArray2D<T> data_;
-  int idxmap_[ndim][ndim];
-  int ndof_;
-};
-
-//----------------------------------------------------------------------------------------
-// Implementation details
-template<typename T, TensorSymm sym, int ndim>
-  AthenaSurfaceTensor<T, sym, ndim, 2>::AthenaSurfaceTensor() {
-switch(sym) {
-    case TensorSymm::NONE:
-      ndof_ = 0;
-      for(int a = 0; a < ndim; ++a)
-      for(int b = 0; b < ndim; ++b) {
-        idxmap_[a][b] = ndof_++;
-      }
-      break;
-    case TensorSymm::SYM2:
-    case TensorSymm::ISYM2:
-      ndof_ = 0;
-      for(int a = 0; a < ndim; ++a)
-      for(int b = a; b < ndim; ++b) {
-        idxmap_[a][b] = ndof_++;
-        idxmap_[b][a] = idxmap_[a][b];
-      }
-      break;
-  }
-}
-
-//----------------------------------------------------------------------------------------
-// rank 3 AthenaSurfaceTensor
-// This is a 1D AthenaSurfaceTensor
-template<typename T, TensorSymm sym, int ndim>
-class AthenaSurfaceTensor<T, sym, ndim, 3> {
- public:
-  AthenaSurfaceTensor();
-
-  // the default destructor/copy operators are sufficient
-  ~AthenaSurfaceTensor() = default;
-  AthenaSurfaceTensor(AthenaSurfaceTensor<T, sym, ndim, 3> const &) = default;
-  AthenaSurfaceTensor<T, sym, ndim, 3> & operator=
-  (AthenaSurfaceTensor<T, sym, ndim, 3> const &) = default;
-  KOKKOS_INLINE_FUNCTION
-  int idxmap(int const a, int const b, int const c) const {
-    return idxmap_[a][b][c];
-  }
-  KOKKOS_INLINE_FUNCTION
-  decltype(auto) operator()(int const a, int const b, int const c, int const i) const {
-    return data_(idxmap_[a][b][c], i);
-  }
-  KOKKOS_INLINE_FUNCTION
-  void NewAthenaSurfaceTensor(int nx) {
-    Kokkos::realloc(data_, ndof_,nx);
-  }
-  KOKKOS_INLINE_FUNCTION
-  void ZeroClear() {
-    Kokkos::Experimental::local_deep_copy(data_, 0);
-  }
-
- private:
-  DvceArray2D<T> data_;
-  int idxmap_[ndim][ndim][ndim];
-  int ndof_;
-};
-
-//----------------------------------------------------------------------------------------
-// Implementation details
-template<typename T, TensorSymm sym, int ndim>
-  AthenaSurfaceTensor<T, sym, ndim, 3>::AthenaSurfaceTensor() {
-  switch(sym) {
-    case TensorSymm::NONE:
-      ndof_ = 0;
-      for(int a = 0; a < ndim; ++a)
-      for(int b = 0; b < ndim; ++b)
-      for(int c = 0; c < ndim; ++c) {
-        idxmap_[a][b][c] = ndof_++;
-      }
-      break;
-    case TensorSymm::SYM2:
-      ndof_ = 0;
-      for(int a = 0; a < ndim; ++a)
-      for(int b = 0; b < ndim; ++b)
-      for(int c = b; c < ndim; ++c) {
-        idxmap_[a][b][c] = ndof_++;
-        idxmap_[a][c][b] = idxmap_[a][b][c];
-      }
-      break;
-    case TensorSymm::ISYM2:
-      ndof_ = 0;
-      for(int a = 0; a < ndim; ++a)
-      for(int b = a; b < ndim; ++b)
-      for(int c = 0; c < ndim; ++c) {
-        idxmap_[a][b][c] = ndof_++;
-        idxmap_[b][a][c] = idxmap_[a][b][c];
-      }
-      break;
-  }
-}
-
-//----------------------------------------------------------------------------------------
-// rank 4 AthenaSurfaceTensor
-// This is a 1D AthenaSurfaceTensor
-template<typename T, TensorSymm sym, int ndim>
-class AthenaSurfaceTensor<T, sym, ndim, 4> {
- public:
-#ifdef __CUDA_ARCH__
-__device__ __host__ AthenaSurfaceTensor();
-#else
-  AthenaSurfaceTensor();
-#endif
-
-  // the default destructor/copy operators are sufficient
-  ~AthenaSurfaceTensor() = default;
-  AthenaSurfaceTensor(AthenaSurfaceTensor<T, sym, ndim, 4> const &) = default;
-  AthenaSurfaceTensor<T, sym, ndim, 4> & operator=
-  (AthenaSurfaceTensor<T, sym, ndim, 4> const &) = default;
-  KOKKOS_INLINE_FUNCTION
-  int idxmap(int const a, int const b, int const c, int const d) const {
-    return idxmap_[a][b][c][d];
-  }
-  KOKKOS_INLINE_FUNCTION
-  decltype(auto) operator()(int const a, int const b,
-                            int const c, int const d, int const i) const {
-    return data_(idxmap_[a][b][c][d], i);
-  }
-  KOKKOS_INLINE_FUNCTION
-  void NewAthenaSurfaceTensor(int nx) {
-    Kokkos::realloc(data_, ndof_,nx);
-  }
-  KOKKOS_INLINE_FUNCTION
-  void ZeroClear() {
-    Kokkos::Experimental::local_deep_copy(data_, 0);
-  }
-
- private:
-  DvceArray2D<T> data_;
-  int idxmap_[ndim][ndim][ndim][ndim];
-  int ndof_;
-};
-
-//----------------------------------------------------------------------------------------
-// Implementation details
-template<typename T, TensorSymm sym, int ndim>
-#ifdef __CUDA_ARCH__
-__device__ __host__ AthenaSurfaceTensor<T, sym, ndim, 4>::AthenaSurfaceTensor() {
-#else
-  AthenaSurfaceTensor<T, sym, ndim, 4>::AthenaSurfaceTensor() {
-#endif
-  switch(sym) {
-    case TensorSymm::NONE:
-      ndof_ = 0;
-      for(int a = 0; a < ndim; ++a)
-      for(int b = 0; b < ndim; ++b)
-      for(int c = 0; c < ndim; ++c)
-      for(int d = 0; d < ndim; ++d) {
-        idxmap_[a][b][c][d] = ndof_++;
-      }
-      break;
-    case TensorSymm::SYM2:
-      ndof_ = 0;
-      for(int a = 0; a < ndim; ++a)
-      for(int b = 0; b < ndim; ++b)
-      for(int c = 0; c < ndim; ++c)
-      for(int d = c; d < ndim; ++d) {
-        idxmap_[a][b][c][d] = ndof_++;
-        idxmap_[a][b][d][c] = idxmap_[a][b][c][d];
-      }
-      break;
-    case TensorSymm::ISYM2:
-      ndof_ = 0;
-      for(int a = 0; a < ndim; ++a)
-      for(int b = a; b < ndim; ++b)
-      for(int c = 0; c < ndim; ++c)
-      for(int d = 0; d < ndim; ++d) {
-        idxmap_[a][b][c][d] = ndof_++;
-        idxmap_[b][a][c][d] = idxmap_[a][b][c][d];
-      }
-      break;
-    case TensorSymm::SYM22:
-      ndof_ = 0;
-      for(int a = 0; a < ndim; ++a)
-      for(int b = a; b < ndim; ++b)
-      for(int c = 0; c < ndim; ++c)
-      for(int d = c; d < ndim; ++d) {
-        idxmap_[a][b][c][d] = ndof_++;
-        idxmap_[b][a][c][d] = idxmap_[a][b][c][d];
-        idxmap_[a][b][d][c] = idxmap_[a][b][c][d];
-        idxmap_[b][a][d][c] = idxmap_[a][b][c][d];
-      }
-      break;
-  }
-}
-
-=======
->>>>>>> 58935fea
 #endif // ATHENA_TENSOR_HPP_