--- conflicted
+++ resolved
@@ -206,20 +206,12 @@
                                 adm.g_dd(m,0,2,k,j,i), adm.g_dd(m,1,1,k,j,i),
                                 adm.g_dd(m,1,2,k,j,i), adm.g_dd(m,2,2,k,j,i));
 
-<<<<<<< HEAD
-    Real vol = size.d_view(m).dx1*size.d_view(m).dx2*size.d_view(m).dx3 * std::pow(std::abs(detg),0.5);
-
-    // Excise the punctures based on chi
-    array_sum::GlobalSum hvars;
-    if (z4c.chi(m,k,j,i)>=0.0625) {
-=======
     Real vol = size.d_view(m).dx1*size.d_view(m).dx2*size.d_view(m).dx3
                * std::sqrt(std::abs(detg));
 
     // Excise the punctures based on chi
     array_sum::GlobalSum hvars;
     if (z4c.chi(m,k,j,i)>=opt.excise_chi) {
->>>>>>> 4e95be31
       hvars.the_array[0] = vol*u_con_(m,0,k,j,i); // ||C||^2 (comes already squared)
       hvars.the_array[1] = vol*SQR(u_con_(m,1,k,j,i)); //||H||^2
       hvars.the_array[2] = vol*u_con_(m,2,k,j,i); // ||M||^2 (comes already squared)
