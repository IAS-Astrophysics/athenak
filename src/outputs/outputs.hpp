--- conflicted
+++ resolved
@@ -215,11 +215,7 @@
   void LoadOutputData(Mesh *pm) override;
   void LoadHydroHistoryData(HistoryData *pdata, Mesh *pm);
   void LoadMHDHistoryData(HistoryData *pdata, Mesh *pm);
-<<<<<<< HEAD
-  void LoadGRMHDHistoryData(HistoryData *pdata, Mesh *pm);
-=======
   void LoadZ4cHistoryData(HistoryData *pdata, Mesh *pm);
->>>>>>> 3938f8b7
   void WriteOutputFile(Mesh *pm, ParameterInput *pin) override;
 };
 
