//========================================================================================
// AthenaXXX astrophysical plasma code
// Copyright(C) 2020 James M. Stone <jmstone@ias.edu> and the Athena code team
// Licensed under the 3-clause BSD License (the "LICENSE")
//========================================================================================
//! \file restart.cpp
//! \brief writes restart files

#include <sys/stat.h>  // mkdir

#include <algorithm>
#include <cstdio>      // fwrite(), fclose(), fopen(), fnprintf(), snprintf()
#include <cstdlib>
#include <iomanip>
#include <iostream>
#include <sstream>
#include <string>
#include <utility> // make_pair

#include "athena.hpp"
#include "coordinates/cell_locations.hpp"
#include "geodesic-grid/geodesic_grid.hpp"
#include "globals.hpp"
#include "mesh/mesh.hpp"
#include "hydro/hydro.hpp"
#include "mhd/mhd.hpp"
#include "coordinates/adm.hpp"
#include "z4c/compact_object_tracker.hpp"
#include "z4c/z4c.hpp"
#include "radiation/radiation.hpp"
//#include "outputs.hpp"

//----------------------------------------------------------------------------------------
// constructor: also calls BaseTypeOutput base class constructor

RestartOutput::RestartOutput(ParameterInput *pin, Mesh *pm, OutputParameters op) :
  BaseTypeOutput(pin, pm, op) {
  // create directories for outputs. Comments in binary.cpp constructor explain why
  mkdir("rst",0775);
  bool single_file_per_rank = op.single_file_per_rank;
  if (single_file_per_rank) {
    char rank_dir[20];
    std::snprintf(rank_dir, sizeof(rank_dir), "rst/rank_%08d/", global_variable::my_rank);
    mkdir(rank_dir, 0775);
  }
}

//----------------------------------------------------------------------------------------
// RestartOutput::LoadOutputData()
// overload of standard load data function specific to restarts.  Loads dependent
// variables, including ghost zones.

void RestartOutput::LoadOutputData(Mesh *pm) {
  // get spatial dimensions of arrays, including ghost zones
  auto &indcs = pm->pmb_pack->pmesh->mb_indcs;
  int nout1 = indcs.nx1 + 2*(indcs.ng);
  int nout2 = (indcs.nx2 > 1)? (indcs.nx2 + 2*(indcs.ng)) : 1;
  int nout3 = (indcs.nx3 > 1)? (indcs.nx3 + 2*(indcs.ng)) : 1;
  int nmb = pm->pmb_pack->nmb_thispack;

  // calculate total number of CC variables
  hydro::Hydro* phydro = pm->pmb_pack->phydro;
  mhd::MHD* pmhd = pm->pmb_pack->pmhd;
  adm::ADM* padm = pm->pmb_pack->padm;
  z4c::Z4c* pz4c = pm->pmb_pack->pz4c;
  radiation::Radiation* prad = pm->pmb_pack->prad;
  int nhydro=0, nmhd=0, nrad=0, nadm=0, nz4c=0;
  if (phydro != nullptr) {
    nhydro = phydro->nhydro + phydro->nscalars;
  }
  if (pmhd != nullptr) {
    nmhd = pmhd->nmhd + pmhd->nscalars;
  }
  if (pz4c != nullptr) {
    nz4c = pz4c->nz4c;
  } else if (padm != nullptr) {
    nadm = padm->nadm;
  }
  // if the spacetime is evolved, we do not need to checkpoint/recover the ADM variables
  if (prad != nullptr) {
    nrad = prad->prgeo->nangles;
  }

  // Note for restarts, outarrays are dimensioned (m,n,k,j,i)
  if (phydro != nullptr) {
    Kokkos::realloc(outarray_hyd, nmb, nhydro, nout3, nout2, nout1);
    Kokkos::deep_copy(outarray_hyd, Kokkos::subview(phydro->u0, std::make_pair(0,nmb),
                      Kokkos::ALL, Kokkos::ALL, Kokkos::ALL, Kokkos::ALL));
  }
  if (pmhd != nullptr) {
    Kokkos::realloc(outarray_mhd, nmb, nmhd, nout3, nout2, nout1);
    Kokkos::deep_copy(outarray_mhd, Kokkos::subview(pmhd->u0, std::make_pair(0,nmb),
                      Kokkos::ALL, Kokkos::ALL, Kokkos::ALL, Kokkos::ALL));
    Kokkos::realloc(outfield.x1f, nmb, nout3, nout2, nout1+1);
    Kokkos::deep_copy(outfield.x1f, Kokkos::subview(pmhd->b0.x1f, std::make_pair(0,nmb),
                      Kokkos::ALL, Kokkos::ALL, Kokkos::ALL));
    Kokkos::realloc(outfield.x2f, nmb, nout3, nout2+1, nout1);
    Kokkos::deep_copy(outfield.x2f, Kokkos::subview(pmhd->b0.x2f, std::make_pair(0,nmb),
                      Kokkos::ALL, Kokkos::ALL, Kokkos::ALL));
    Kokkos::realloc(outfield.x3f, nmb, nout3+1, nout2, nout1);
    Kokkos::deep_copy(outfield.x3f, Kokkos::subview(pmhd->b0.x3f, std::make_pair(0,nmb),
                      Kokkos::ALL, Kokkos::ALL, Kokkos::ALL));
  }
  if (prad != nullptr) {
    Kokkos::realloc(outarray_rad, nmb, nrad, nout3, nout2, nout1);
    Kokkos::deep_copy(outarray_rad, Kokkos::subview(prad->i0, std::make_pair(0,nmb),
                      Kokkos::ALL, Kokkos::ALL, Kokkos::ALL, Kokkos::ALL));
  }
  if (pz4c != nullptr) {
    Kokkos::realloc(outarray_z4c, nmb, nz4c, nout3, nout2, nout1);
    Kokkos::deep_copy(outarray_z4c, Kokkos::subview(pz4c->u0, std::make_pair(0,nmb),
                      Kokkos::ALL, Kokkos::ALL, Kokkos::ALL, Kokkos::ALL));
  } else if (padm != nullptr) {
    Kokkos::realloc(outarray_adm, nmb, nadm, nout3, nout2, nout1);
    Kokkos::deep_copy(outarray_adm, Kokkos::subview(padm->u_adm, std::make_pair(0,nmb),
                      Kokkos::ALL, Kokkos::ALL, Kokkos::ALL, Kokkos::ALL));
  }

  // calculate max/min number of MeshBlocks across all ranks
  noutmbs_max = pm->nmb_eachrank[0];
  noutmbs_min = pm->nmb_eachrank[0];
  for (int i=0; i<(global_variable::nranks); ++i) {
    noutmbs_max = std::max(noutmbs_max,pm->nmb_eachrank[i]);
    noutmbs_min = std::min(noutmbs_min,pm->nmb_eachrank[i]);
  }
}

//----------------------------------------------------------------------------------------
//! \fn void RestartOutput:::WriteOutputFile(Mesh *pm)
//  \brief Cycles over all MeshBlocks and writes everything to a single restart file

void RestartOutput::WriteOutputFile(Mesh *pm, ParameterInput *pin) {
  // get spatial dimensions of arrays, including ghost zones
  auto &indcs = pm->pmb_pack->pmesh->mb_indcs;
  int nout1 = indcs.nx1 + 2*(indcs.ng);
  int nout2 = (indcs.nx2 > 1)? (indcs.nx2 + 2*(indcs.ng)) : 1;
  int nout3 = (indcs.nx3 > 1)? (indcs.nx3 + 2*(indcs.ng)) : 1;
  hydro::Hydro* phydro = pm->pmb_pack->phydro;
  mhd::MHD* pmhd = pm->pmb_pack->pmhd;
  radiation::Radiation* prad = pm->pmb_pack->prad;
  z4c::Z4c* pz4c = pm->pmb_pack->pz4c;
  adm::ADM* padm = pm->pmb_pack->padm;
  int nhydro=0, nmhd=0, nrad=0, nz4c=0, nadm=0, nco=0;
  if (phydro != nullptr) {
    nhydro = phydro->nhydro + phydro->nscalars;
  }
  if (pmhd != nullptr) {
    nmhd = pmhd->nmhd + pmhd->nscalars;
  }
  if (prad != nullptr) {
    nrad = prad->prgeo->nangles;
  }
  if (pz4c != nullptr) {
    nz4c = pz4c->nz4c;
    nco = pz4c->ptracker.size();
  } else if (padm != nullptr) {
    nadm = padm->nadm;
  }
  bool single_file_per_rank = out_params.single_file_per_rank;
  std::string fname;
  if (single_file_per_rank) {
    // Generate a directory and filename for each rank
    // create filename: "rst/rank_YYYYYYY/file_basename" + "." + XXXXX + ".rst"
    // where YYYYYYY = 8-digit rank number
    // where XXXXX = 5-digit file_number
    char rank_dir[20];
    char number[7];
    std::snprintf(number, sizeof(number), ".%05d", out_params.file_number);
    std::snprintf(rank_dir, sizeof(rank_dir), "rank_%08d/", global_variable::my_rank);
    fname = std::string("rst/") + std::string(rank_dir) + out_params.file_basename
      + number + ".rst";

    // Debugging output to check directory and filename
    // std::cout << "Rank " << global_variable::my_rank << " generated filename: "
    //           << fname << std::endl;
  } else {
    // Existing behavior: single restart file
    // create filename: "rst/file_basename" + "." + XXXXX + ".rst"
    // where XXXXX = 5-digit file_number
    char number[7];
    std::snprintf(number, sizeof(number), ".%05d", out_params.file_number);
    fname = std::string("rst/") + out_params.file_basename + number + ".rst";
  }
  // increment counters now so values for *next* dump are stored in restart file
  out_params.file_number++;
  if (out_params.last_time < 0.0) {
    out_params.last_time = pm->time;
  } else {
    out_params.last_time += out_params.dt;
  }
  pin->SetInteger(out_params.block_name, "file_number", out_params.file_number);
  pin->SetReal(out_params.block_name, "last_time", out_params.last_time);

  // create string holding input parameters (copy of input file)
  std::stringstream ost;
  pin->ParameterDump(ost);
  std::string sbuf = ost.str();

  //--- STEP 1.  Root process writes header data (input file, critical variables)
  // Input file data is read by ParameterInput on restart, and the remaining header
  // variables are read in Mesh::BuildTreeFromRestart()

  // open file and  write the header; this part is serial
  IOWrapper resfile;
  resfile.Open(fname.c_str(), IOWrapper::FileMode::write, single_file_per_rank);
  if (global_variable::my_rank == 0 || single_file_per_rank) {
    // output the input parameters (input file)
    resfile.Write_any_type(sbuf.c_str(), sbuf.size(), "byte", single_file_per_rank);

    // output Mesh information
    resfile.Write_any_type(&(pm->nmb_total), (sizeof(int)), "byte",
                            single_file_per_rank);
    resfile.Write_any_type(&(pm->root_level), (sizeof(int)), "byte",
                            single_file_per_rank);
    resfile.Write_any_type(&(pm->mesh_size), (sizeof(RegionSize)), "byte",
                            single_file_per_rank);
    resfile.Write_any_type(&(pm->mesh_indcs), (sizeof(RegionIndcs)), "byte",
                            single_file_per_rank);
    resfile.Write_any_type(&(pm->mb_indcs), (sizeof(RegionIndcs)), "byte",
                            single_file_per_rank);
    resfile.Write_any_type(&(pm->time), (sizeof(Real)), "byte",
                            single_file_per_rank);
    resfile.Write_any_type(&(pm->dt), (sizeof(Real)), "byte",
                            single_file_per_rank);
    resfile.Write_any_type(&(pm->ncycle), (sizeof(int)), "byte",
                            single_file_per_rank);
  }
  //--- STEP 2.  Root process writes list of logical locations and cost of MeshBlocks
  // This data read in Mesh::BuildTreeFromRestart()

  if (global_variable::my_rank == 0 || single_file_per_rank) {
    resfile.Write_any_type(&(pm->lloc_eachmb[0]),(pm->nmb_total)*sizeof(LogicalLocation),
                           "byte", single_file_per_rank);
    resfile.Write_any_type(&(pm->cost_eachmb[0]), (pm->nmb_total)*sizeof(float),
                           "byte", single_file_per_rank);
  }

  //--- STEP 3.  Root process writes internal state of objects that require it
  if (global_variable::my_rank == 0 || single_file_per_rank) {
    // store z4c information
    if (pz4c != nullptr) {
      resfile.Write_any_type(&(pz4c->last_output_time), sizeof(Real), "byte",
                             single_file_per_rank);
    }
    // output puncture tracker data
    if (nco > 0) {
      for (auto & pt : pz4c->ptracker) {
        resfile.Write_any_type(pt->GetPos(), 3*sizeof(Real), "byte",
                               single_file_per_rank);
      }
    }
<<<<<<< HEAD
    // turbulence driver internal RNG
    if (pturb != nullptr) {
      resfile.Write_any_type(&(pturb->rstate), sizeof(RNG_State), "byte",
                             single_file_per_rank);
    }
=======
>>>>>>> d4841eb3
  }

  //--- STEP 4.  All ranks write data over all MeshBlocks (5D arrays) in parallel
  // This data read in ProblemGenerator constructor for restarts

  // total size of all cell-centered variables and face-centered fields to be written by
  // this rank
  IOWrapperSizeT data_size = 0;
  if (phydro != nullptr) {
    data_size += nout1*nout2*nout3*nhydro*sizeof(Real); // hydro u0
  }
  if (pmhd != nullptr) {
    data_size += nout1*nout2*nout3*nmhd*sizeof(Real);   // mhd u0
    data_size += (nout1+1)*nout2*nout3*sizeof(Real);    // mhd b0.x1f
    data_size += nout1*(nout2+1)*nout3*sizeof(Real);    // mhd b0.x2f
    data_size += nout1*nout2*(nout3+1)*sizeof(Real);    // mhd b0.x3f
  }
  if (prad != nullptr) {
    data_size += nout1*nout2*nout3*nrad*sizeof(Real);   // radiation i0
  }
  if (pz4c != nullptr) {
    data_size += nout1*nout2*nout3*nz4c*sizeof(Real);   // z4c u0
  } else if (padm != nullptr) {
    data_size += nout1*nout2*nout3*nadm*sizeof(Real);   // adm u_adm
  }
  if (global_variable::my_rank == 0 || single_file_per_rank) {
    resfile.Write_any_type(&(data_size), sizeof(IOWrapperSizeT), "byte",
                            single_file_per_rank);
  }

  // calculate size of data written in Steps 1-2 above
  IOWrapperSizeT step1size = sbuf.size()*sizeof(char) + 3*sizeof(int) + 2*sizeof(Real) +
                             sizeof(RegionSize) + 2*sizeof(RegionIndcs);
  IOWrapperSizeT step2size = (pm->nmb_total)*(sizeof(LogicalLocation) + sizeof(float));

  IOWrapperSizeT step3size = 3*nco*sizeof(Real);
  if (pz4c != nullptr) step3size += sizeof(Real);

  // write cell-centered variables in parallel
  IOWrapperSizeT offset_myrank = (step1size + step2size + step3size
                                  + sizeof(IOWrapperSizeT));

  if (!single_file_per_rank) {
    offset_myrank += data_size*(pm->gids_eachrank[global_variable::my_rank]);
  }

  IOWrapperSizeT myoffset = offset_myrank;

  // write cell-centered variables, one MeshBlock at a time (but parallelized over all
  // ranks). MeshBlocks are written seperately to reduce number of data elements per write
  // call, to avoid exceeding 2^31 limit for very large grids per MPI rank.
  if (phydro != nullptr) {
    for (int m=0;  m<noutmbs_max; ++m) {
      // every rank has a MB to write, so write collectively
      if (m < noutmbs_min) {
        // get ptr to cell-centered MeshBlock data
        auto mbptr = Kokkos::subview(outarray_hyd, m, Kokkos::ALL, Kokkos::ALL,
                                     Kokkos::ALL, Kokkos::ALL);
        int mbcnt = mbptr.size();
        if (resfile.Write_any_type_at_all(mbptr.data(),mbcnt,myoffset,"Real",
                                          single_file_per_rank) != mbcnt) {
          std::cout << "### FATAL ERROR in " << __FILE__ << " at line " << __LINE__
          << std::endl << "cell-centered hydro data not written correctly to rst file, "
          << "restart file is broken." << std::endl;
          exit(EXIT_FAILURE);
        }
        myoffset += data_size;

      // some ranks are finished writing, so use non-collective write
      } else if (m < pm->nmb_thisrank) {
        // get ptr to MeshBlock data
        auto mbptr = Kokkos::subview(outarray_hyd, m, Kokkos::ALL, Kokkos::ALL,
                                     Kokkos::ALL, Kokkos::ALL);
        int mbcnt = mbptr.size();
        if (resfile.Write_any_type_at(mbptr.data(), mbcnt, myoffset,"Real",
                                          single_file_per_rank) != mbcnt) {
          std::cout << "### FATAL ERROR in " << __FILE__ << " at line " << __LINE__
          << std::endl << "cell-centered hydro data not written correctly to rst file, "
          << "restart file is broken." << std::endl;
          exit(EXIT_FAILURE);
        }
        myoffset += data_size;
      }
    }
    offset_myrank += nout1*nout2*nout3*nhydro*sizeof(Real); // hydro u0
    myoffset = offset_myrank;
  }
  if (pmhd != nullptr) {
    for (int m=0;  m<noutmbs_max; ++m) {
      // every rank has a MB to write, so write collectively
      if (m < noutmbs_min) {
        // get ptr to cell-centered MeshBlock data
        auto mbptr = Kokkos::subview(outarray_mhd, m, Kokkos::ALL, Kokkos::ALL,
                                     Kokkos::ALL, Kokkos::ALL);
        int mbcnt = mbptr.size();
        if (resfile.Write_any_type_at_all(mbptr.data(),mbcnt,myoffset,"Real",
                                          single_file_per_rank) != mbcnt) {
          std::cout << "### FATAL ERROR in " << __FILE__ << " at line " << __LINE__
          << std::endl << "cell-centered mhd data not written correctly to rst file, "
          << "restart file is broken." << std::endl;
          exit(EXIT_FAILURE);
        }
        myoffset += data_size;

      // some ranks are finished writing, so use non-collective write
      } else if (m < pm->nmb_thisrank) {
        // get ptr to MeshBlock data
        auto mbptr = Kokkos::subview(outarray_mhd, m, Kokkos::ALL, Kokkos::ALL,
                                     Kokkos::ALL, Kokkos::ALL);
        int mbcnt = mbptr.size();
        if (resfile.Write_any_type_at(mbptr.data(), mbcnt, myoffset,"Real",
                                      single_file_per_rank) != mbcnt) {
          std::cout << "### FATAL ERROR in " << __FILE__ << " at line " << __LINE__
          << std::endl << "cell-centered mhd data not written correctly to rst file, "
          << "restart file is broken." << std::endl;
          exit(EXIT_FAILURE);
        }
        myoffset += data_size;
      }
    }
    offset_myrank += nout1*nout2*nout3*nmhd*sizeof(Real);   // mhd u0
    myoffset = offset_myrank;

    for (int m=0;  m<noutmbs_max; ++m) {
      // every rank has a MB to write, so write collectively
      if (m < noutmbs_min) {
        // get ptr to x1-face field
        auto x1fptr = Kokkos::subview(outfield.x1f,m,Kokkos::ALL,Kokkos::ALL,Kokkos::ALL);
        int fldcnt = x1fptr.size();
        if (resfile.Write_any_type_at_all(x1fptr.data(),fldcnt,myoffset,"Real",
                                          single_file_per_rank) != fldcnt) {
          std::cout << "### FATAL ERROR in " << __FILE__ << " at line " << __LINE__
                    << std::endl << "b0.x1f data not written correctly to rst file, "
                    << "restart file is broken." << std::endl;
          exit(EXIT_FAILURE);
        }
        myoffset += fldcnt*sizeof(Real);

        // get ptr to x2-face field
        auto x2fptr = Kokkos::subview(outfield.x2f,m,Kokkos::ALL,Kokkos::ALL,Kokkos::ALL);
        fldcnt = x2fptr.size();
        if (resfile.Write_any_type_at_all(x2fptr.data(),fldcnt,myoffset,"Real",
                                          single_file_per_rank) != fldcnt) {
          std::cout << "### FATAL ERROR in " << __FILE__ << " at line " << __LINE__
                    << std::endl << "b0.x2f data not written correctly to rst file, "
                    << "restart file is broken." << std::endl;
          exit(EXIT_FAILURE);
        }
        myoffset += fldcnt*sizeof(Real);

        // get ptr to x3-face field
        auto x3fptr = Kokkos::subview(outfield.x3f,m,Kokkos::ALL,Kokkos::ALL,Kokkos::ALL);
        fldcnt = x3fptr.size();
        if (resfile.Write_any_type_at_all(x3fptr.data(),fldcnt,myoffset,"Real",
                                          single_file_per_rank) != fldcnt) {
          std::cout << "### FATAL ERROR in " << __FILE__ << " at line " << __LINE__
                    << std::endl << "b0.x3f data not written correctly to rst file, "
                    << "restart file is broken." << std::endl;
          exit(EXIT_FAILURE);
        }
        myoffset += fldcnt*sizeof(Real);

        myoffset += data_size-(x1fptr.size()+x2fptr.size()+x3fptr.size())*sizeof(Real);

      // some ranks are finished writing, so use non-collective write
      } else if (m < pm->nmb_thisrank) {
        // get ptr to x1-face field
        auto x1fptr = Kokkos::subview(outfield.x1f,m,Kokkos::ALL,Kokkos::ALL,Kokkos::ALL);
        int fldcnt = x1fptr.size();
        if (resfile.Write_any_type_at(x1fptr.data(),fldcnt,myoffset,"Real",
                                      single_file_per_rank) != fldcnt) {
          std::cout << "### FATAL ERROR in " << __FILE__ << " at line " << __LINE__
                    << std::endl << "b0.x1f data not written correctly to rst file, "
                    << "restart file is broken." << std::endl;
          exit(EXIT_FAILURE);
        }
        myoffset += fldcnt*sizeof(Real);

        // get ptr to x2-face field
        auto x2fptr = Kokkos::subview(outfield.x2f,m,Kokkos::ALL,Kokkos::ALL,Kokkos::ALL);
        fldcnt = x2fptr.size();
        if (resfile.Write_any_type_at(x2fptr.data(),fldcnt,myoffset,"Real",
                                      single_file_per_rank) != fldcnt) {
          std::cout << "### FATAL ERROR in " << __FILE__ << " at line " << __LINE__
                    << std::endl << "b0.x2f data not written correctly to rst file, "
                    << "restart file is broken." << std::endl;
          exit(EXIT_FAILURE);
        }
        myoffset += fldcnt*sizeof(Real);

        // get ptr to x3-face field
        auto x3fptr = Kokkos::subview(outfield.x3f,m,Kokkos::ALL,Kokkos::ALL,Kokkos::ALL);
        fldcnt = x3fptr.size();
        if (resfile.Write_any_type_at(x3fptr.data(),fldcnt,myoffset,"Real",
                                      single_file_per_rank) != fldcnt) {
          std::cout << "### FATAL ERROR in " << __FILE__ << " at line " << __LINE__
                    << std::endl << "b0.x3f data not written correctly to rst file, "
                    << "restart file is broken." << std::endl;
          exit(EXIT_FAILURE);
        }
        myoffset += fldcnt*sizeof(Real);

        myoffset += data_size-(x1fptr.size()+x2fptr.size()+x3fptr.size())*sizeof(Real);
      }
    }
    offset_myrank += (nout1+1)*nout2*nout3*sizeof(Real);    // mhd b0.x1f
    offset_myrank += nout1*(nout2+1)*nout3*sizeof(Real);    // mhd b0.x2f
    offset_myrank += nout1*nout2*(nout3+1)*sizeof(Real);    // mhd b0.x3f
    myoffset = offset_myrank;
  }

  if (prad != nullptr) {
    for (int m=0;  m<noutmbs_max; ++m) {
      // every rank has a MB to write, so write collectively
      if (m < noutmbs_min) {
        // get ptr to cell-centered MeshBlock data
        auto mbptr = Kokkos::subview(outarray_rad, m, Kokkos::ALL, Kokkos::ALL,
                                     Kokkos::ALL, Kokkos::ALL);
        int mbcnt = mbptr.size();
        if (resfile.Write_any_type_at_all(mbptr.data(),mbcnt,myoffset,"Real",
                                          single_file_per_rank) != mbcnt) {
          std::cout << "### FATAL ERROR in " << __FILE__ << " at line " << __LINE__
          << std::endl << "cell-centered rad data not written correctly to rst file, "
          << "restart file is broken." << std::endl;
          exit(EXIT_FAILURE);
        }
        myoffset += data_size;

      // some ranks are finished writing, so use non-collective write
      } else if (m < pm->nmb_thisrank) {
        // get ptr to MeshBlock data
        auto mbptr = Kokkos::subview(outarray_rad, m, Kokkos::ALL, Kokkos::ALL,
                                     Kokkos::ALL, Kokkos::ALL);
        int mbcnt = mbptr.size();
        if (resfile.Write_any_type_at(mbptr.data(),mbcnt,myoffset,"Real",
                                      single_file_per_rank) != mbcnt) {
          std::cout << "### FATAL ERROR in " << __FILE__ << " at line " << __LINE__
                    << std::endl << "cell-centered rad data not written correctly"
                    << " to rst file, restart file is broken." << std::endl;
          exit(EXIT_FAILURE);
        }
        myoffset += data_size;
      }
    }
    offset_myrank += nout1*nout2*nout3*nrad*sizeof(Real);   // radiation i0
    myoffset = offset_myrank;
  }

<<<<<<< HEAD
  if (pturb != nullptr) {
    for (int m=0;  m<noutmbs_max; ++m) {
      // every rank has a MB to write, so write collectively
      if (m < noutmbs_min) {
        // get ptr to cell-centered MeshBlock data
        auto mbptr = Kokkos::subview(outarray_force, m, Kokkos::ALL, Kokkos::ALL,
                                     Kokkos::ALL, Kokkos::ALL);
        int mbcnt = mbptr.size();
        if (resfile.Write_any_type_at_all(mbptr.data(),mbcnt,myoffset,"Real",
                                          single_file_per_rank) != mbcnt) {
          std::cout << "### FATAL ERROR in " << __FILE__ << " at line " << __LINE__
          << std::endl << "cell-centered turb data not written correctly to rst file, "
          << "restart file is broken." << std::endl;
          exit(EXIT_FAILURE);
        }
        myoffset += data_size;

      // some ranks are finished writing, so use non-collective write
      } else if (m < pm->nmb_thisrank) {
        // get ptr to MeshBlock data
        auto mbptr = Kokkos::subview(outarray_force, m, Kokkos::ALL, Kokkos::ALL,
                                     Kokkos::ALL, Kokkos::ALL);
        int mbcnt = mbptr.size();
        if (resfile.Write_any_type_at(mbptr.data(), mbcnt, myoffset,"Real",
                                      single_file_per_rank) != mbcnt) {
          std::cout << "### FATAL ERROR in " << __FILE__ << " at line " << __LINE__
                    << std::endl << "cell-centered turb data not written correctly"
                    << " to rst file, restart file is broken." << std::endl;
          exit(EXIT_FAILURE);
        }
        myoffset += data_size;
      }
    }
    offset_myrank += nout1*nout2*nout3*nforce*sizeof(Real); // forcing
    myoffset = offset_myrank;
  }

=======
>>>>>>> d4841eb3
  if (pz4c != nullptr) {
    for (int m=0;  m<noutmbs_max; ++m) {
      // every rank has a MB to write, so write collectively
      if (m < noutmbs_min) {
        // get ptr to cell-centered MeshBlock data
        auto mbptr = Kokkos::subview(outarray_z4c, m, Kokkos::ALL, Kokkos::ALL,
                                     Kokkos::ALL, Kokkos::ALL);
        int mbcnt = mbptr.size();
        if (resfile.Write_any_type_at_all(mbptr.data(),mbcnt,myoffset,"Real",
                                          single_file_per_rank) != mbcnt) {
          std::cout << "### FATAL ERROR in " << __FILE__ << " at line " << __LINE__
                    << std::endl << "cell-centered z4c data not written correctly"
                    << " to rst file, restart file is broken." << std::endl;
          exit(EXIT_FAILURE);
        }
        myoffset += data_size;

      // some ranks are finished writing, so use non-collective write
      } else if (m < pm->nmb_thisrank) {
        // get ptr to MeshBlock data
        auto mbptr = Kokkos::subview(outarray_z4c, m, Kokkos::ALL, Kokkos::ALL,
                                     Kokkos::ALL, Kokkos::ALL);
        int mbcnt = mbptr.size();
        if (resfile.Write_any_type_at(mbptr.data(), mbcnt, myoffset,"Real",
                                      single_file_per_rank) != mbcnt) {
          std::cout << "### FATAL ERROR in " << __FILE__ << " at line " << __LINE__
                    << std::endl << "cell-centered z4c data not written correctly"
                    << " to rst file, restart file is broken." << std::endl;
          exit(EXIT_FAILURE);
        }
        myoffset += data_size;
      }
    }
    offset_myrank += nout1*nout2*nout3*nz4c*sizeof(Real); // z4c u0
    myoffset = offset_myrank;
  } else if (padm != nullptr) {
    for (int m=0;  m<noutmbs_max; ++m) {
      // every rank has a MB to write, so write collectively
      if (m < noutmbs_min) {
        // get ptr to cell-centered MeshBlock data
        auto mbptr = Kokkos::subview(outarray_adm, m, Kokkos::ALL, Kokkos::ALL,
                                     Kokkos::ALL, Kokkos::ALL);
        int mbcnt = mbptr.size();
        if (resfile.Write_any_type_at_all(mbptr.data(),mbcnt,myoffset,"Real",
                                          single_file_per_rank) != mbcnt) {
          std::cout << "### FATAL ERROR in " << __FILE__ << " at line " << __LINE__
                    << std::endl << "cell-centered adm data not written correctly"
                    << " to rst file, restart file is broken." << std::endl;
          exit(EXIT_FAILURE);
        }
        myoffset += data_size;

      // some ranks are finished writing, so use non-collective write
      } else if (m < pm->nmb_thisrank) {
        // get ptr to MeshBlock data
        auto mbptr = Kokkos::subview(outarray_adm, m, Kokkos::ALL, Kokkos::ALL,
                                     Kokkos::ALL, Kokkos::ALL);
        int mbcnt = mbptr.size();
        if (resfile.Write_any_type_at(mbptr.data(), mbcnt, myoffset,"Real",
                                      single_file_per_rank) != mbcnt) {
          std::cout << "### FATAL ERROR in " << __FILE__ << " at line " << __LINE__
                    << std::endl << "cell-centered adm data not written correctly"
                    << " to rst file, restart file is broken." << std::endl;
          exit(EXIT_FAILURE);
        }
        myoffset += data_size;
      }
    }
    offset_myrank += nout1*nout2*nout3*nadm*sizeof(Real); // adm u_adm
    myoffset = offset_myrank;
  }

  // close file, clean up
  resfile.Close(single_file_per_rank);

  return;
}<|MERGE_RESOLUTION|>--- conflicted
+++ resolved
@@ -249,14 +249,6 @@
                                single_file_per_rank);
       }
     }
-<<<<<<< HEAD
-    // turbulence driver internal RNG
-    if (pturb != nullptr) {
-      resfile.Write_any_type(&(pturb->rstate), sizeof(RNG_State), "byte",
-                             single_file_per_rank);
-    }
-=======
->>>>>>> d4841eb3
   }
 
   //--- STEP 4.  All ranks write data over all MeshBlocks (5D arrays) in parallel
@@ -505,46 +497,6 @@
     myoffset = offset_myrank;
   }
 
-<<<<<<< HEAD
-  if (pturb != nullptr) {
-    for (int m=0;  m<noutmbs_max; ++m) {
-      // every rank has a MB to write, so write collectively
-      if (m < noutmbs_min) {
-        // get ptr to cell-centered MeshBlock data
-        auto mbptr = Kokkos::subview(outarray_force, m, Kokkos::ALL, Kokkos::ALL,
-                                     Kokkos::ALL, Kokkos::ALL);
-        int mbcnt = mbptr.size();
-        if (resfile.Write_any_type_at_all(mbptr.data(),mbcnt,myoffset,"Real",
-                                          single_file_per_rank) != mbcnt) {
-          std::cout << "### FATAL ERROR in " << __FILE__ << " at line " << __LINE__
-          << std::endl << "cell-centered turb data not written correctly to rst file, "
-          << "restart file is broken." << std::endl;
-          exit(EXIT_FAILURE);
-        }
-        myoffset += data_size;
-
-      // some ranks are finished writing, so use non-collective write
-      } else if (m < pm->nmb_thisrank) {
-        // get ptr to MeshBlock data
-        auto mbptr = Kokkos::subview(outarray_force, m, Kokkos::ALL, Kokkos::ALL,
-                                     Kokkos::ALL, Kokkos::ALL);
-        int mbcnt = mbptr.size();
-        if (resfile.Write_any_type_at(mbptr.data(), mbcnt, myoffset,"Real",
-                                      single_file_per_rank) != mbcnt) {
-          std::cout << "### FATAL ERROR in " << __FILE__ << " at line " << __LINE__
-                    << std::endl << "cell-centered turb data not written correctly"
-                    << " to rst file, restart file is broken." << std::endl;
-          exit(EXIT_FAILURE);
-        }
-        myoffset += data_size;
-      }
-    }
-    offset_myrank += nout1*nout2*nout3*nforce*sizeof(Real); // forcing
-    myoffset = offset_myrank;
-  }
-
-=======
->>>>>>> d4841eb3
   if (pz4c != nullptr) {
     for (int m=0;  m<noutmbs_max; ++m) {
       // every rank has a MB to write, so write collectively
